--- conflicted
+++ resolved
@@ -1172,8 +1172,6 @@
         if self.equations_of_motion == "solid_propulsion":
             self.u_dot_generalized = self.u_dot
 
-<<<<<<< HEAD
-=======
     @cached_property
     def effective_1rl(self):
         nozzle = self.rocket.motor_position
@@ -1221,7 +1219,6 @@
         )
         return lateral_surface_wind
 
->>>>>>> 335998fe
     def udot_rail1(self, t, u, post_processing=False):
         """Calculates derivative of u state vector with respect to time
         when rocket is flying in 1 DOF motion in the rail.
