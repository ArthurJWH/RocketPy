__author__ = "Mateus Stano Junqueira"
__copyright__ = "Copyright 20XX, RocketPy Team"
__license__ = "MIT"


class _EnvironmentPrints:
    """Class that holds prints methods for Environment class.

    Attributes
    ----------
    _EnvironmentPrints.environment : environment
        Environment object that will be used for the prints.

    """

    def __init__(
        self,
        environment,
    ):
        """Initializes _EnvironmentPrints class

        Parameters
        ----------
        environment: Environment
            Instance of the Environment class.

        Returns
        -------
        None
        """
        self.environment = environment
        return None

    def gravity_details(self):
        """Prints gravity details.

        Parameters
        ----------
        None

        Return
        ------
        None
        """
        print("\nGravity Details\n")
<<<<<<< HEAD
        print("Acceleration of Gravity: " + str(self.environment.gravity) + " m/s²")
=======
        print(
            "Acceleration of Gravity at Lauch Site: "
            + str(self.environment.gravity(self.environment.elevation))
            + " m/s²"
        )
>>>>>>> b104c01d

        return None

    def launch_site_details(self):
        """Prints launch site details.

        Parameters
        ----------
        None

        Return
        ------
        None
        """
        print("\nLaunch Site Details\n")
        print("Launch Rail Length:", self.environment.railLength, " m")
        time_format = "%Y-%m-%d %H:%M:%S"
        if (
            self.environment.datetime_date != None
            and "UTC" not in self.environment.timeZone
        ):
            print(
                "Launch Date:",
                self.environment.datetime_date.strftime(time_format),
                "UTC |",
                self.environment.localDate.strftime(time_format),
                self.environment.timeZone,
            )
        elif self.environment.datetime_date != None:
            print(
                "Launch Date:",
                self.environment.datetime_date.strftime(time_format),
                "UTC",
            )
        if self.environment.latitude != None and self.environment.longitude != None:
            print("Launch Site Latitude: {:.5f}°".format(self.environment.latitude))
            print("Launch Site Longitude: {:.5f}°".format(self.environment.longitude))
        print("Reference Datum: " + self.environment.datum)
        print(
            "Launch Site UTM coordinates: {:.2f} ".format(self.environment.initialEast)
            + self.environment.initialEW
            + "    {:.2f} ".format(self.environment.initialNorth)
            + self.environment.initialHemisphere
        )
        print(
            "Launch Site UTM zone:",
            str(self.environment.initialUtmZone) + self.environment.initialUtmLetter,
        )
        print(
            "Launch Site Surface Elevation: {:.1f} m".format(self.environment.elevation)
        )

        return None

    def atmospheric_model_details(self):
        """Prints atmospheric model details.

        Parameters
        ----------
        None

        Return
        ------
        None
        """
        print("\nAtmospheric Model Details\n")
        modelType = self.environment.atmosphericModelType
        print("Atmospheric Model Type:", modelType)
        print(
            modelType
            + " Maximum Height: {:.3f} km".format(
                self.environment.maxExpectedHeight / 1000
            )
        )
        if modelType in ["Forecast", "Reanalysis", "Ensemble"]:
            # Determine time period
            initDate = self.environment.atmosphericModelInitDate
            endDate = self.environment.atmosphericModelEndDate
            interval = self.environment.atmosphericModelInterval
            print(modelType + " Time Period: From ", initDate, " to ", endDate, " UTC")
            print(modelType + " Hour Interval:", interval, " hrs")
            # Determine latitude and longitude range
            initLat = self.environment.atmosphericModelInitLat
            endLat = self.environment.atmosphericModelEndLat
            initLon = self.environment.atmosphericModelInitLon
            endLon = self.environment.atmosphericModelEndLon
            print(modelType + " Latitude Range: From ", initLat, "° To ", endLat, "°")
            print(modelType + " Longitude Range: From ", initLon, "° To ", endLon, "°")
        if modelType == "Ensemble":
            print("Number of Ensemble Members:", self.environment.numEnsembleMembers)
            print(
                "Selected Ensemble Member:",
                self.environment.ensembleMember,
                " (Starts from 0)",
            )

        return None

    def atmospheric_conditions(self):
        """Prints atmospheric conditions.

        Parameters
        ----------
        None

        Return
        ------
        None
        """
        print("\nSurface Atmospheric Conditions\n")
        print(
            "Surface Wind Speed: {:.2f} m/s".format(
                self.environment.windSpeed(self.environment.elevation)
            )
        )
        print(
            "Surface Wind Direction: {:.2f}°".format(
                self.environment.windDirection(self.environment.elevation)
            )
        )
        print(
            "Surface Wind Heading: {:.2f}°".format(
                self.environment.windHeading(self.environment.elevation)
            )
        )
        print(
            "Surface Pressure: {:.2f} hPa".format(
                self.environment.pressure(self.environment.elevation) / 100
            )
        )
        print(
            "Surface Temperature: {:.2f} K".format(
                self.environment.temperature(self.environment.elevation)
            )
        )
        print(
            "Surface Air Density: {:.3f} kg/m³".format(
                self.environment.density(self.environment.elevation)
            )
        )
        print(
            "Surface Speed of Sound: {:.2f} m/s".format(
                self.environment.speedOfSound(self.environment.elevation)
            )
        )

        return None

    def printEarthDetails(self):
        """[UNDER CONSTRUCTION]
        Function to print information about the Earth Model used in the
        Environment Class

        """
        # Print launch site details
        # print("Launch Site Details")
        # print("Launch Site Latitude: {:.5f}°".format(self.environment.latitude))
        # print("Launch Site Longitude: {:.5f}°".format(self.environment.longitude))
        # print("Reference Datum: " + self.environment.datum)
        # print("Launch Site UTM coordinates: {:.2f} ".format(self.environment.initialEast)
        #    + self.environment.initialEW + "    {:.2f} ".format(self.environment.initialNorth) + self.environment.initialHemisphere
        # )
        # print("Launch Site UTM zone number:", self.environment.initialUtmZone)
        # print("Launch Site Surface Elevation: {:.1f} m".format(self.environment.elevation))
        print(
            "Earth Radius at Launch site: {:.1f} m".format(self.environment.earthRadius)
        )
        print("Gravity acceleration at launch site: Still not implemented :(")

        return None

    def all(self):
        """Prints all print methods about the Environment.

        Parameters
        ----------
        None

        Return
        ------
        None
        """

        # Print gravity details
        self.gravity_details()
        print()

        # Print launch site details
        self.launch_site_details()
        print()

        # Print atmospheric model details
        self.atmospheric_model_details()
        print()

        # Print atmospheric conditions
        self.atmospheric_conditions()
        print()

        return None<|MERGE_RESOLUTION|>--- conflicted
+++ resolved
@@ -43,15 +43,11 @@
         None
         """
         print("\nGravity Details\n")
-<<<<<<< HEAD
-        print("Acceleration of Gravity: " + str(self.environment.gravity) + " m/s²")
-=======
         print(
             "Acceleration of Gravity at Lauch Site: "
             + str(self.environment.gravity(self.environment.elevation))
             + " m/s²"
         )
->>>>>>> b104c01d
 
         return None
 
