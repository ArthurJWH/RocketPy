# -*- coding: utf-8 -*-

__author__ = "Giovani Hidalgo Ceotto, Oscar Mauricio Prada Ramirez, João Lemes Gribel Soares, Lucas Kierulff Balabram, Lucas Azevedo Pezente"
__copyright__ = "Copyright 20XX, RocketPy Team"
__license__ = "MIT"

import re
import warnings
from abc import ABC, abstractmethod

from rocketpy.tools import tuple_handler

try:
    from functools import cached_property
except ImportError:
    from rocketpy.tools import cached_property

import numpy as np

from rocketpy.Function import Function, funcify_method


class Motor(ABC):
    """Abstract class to specify characteristics and useful operations for
    motors. Cannot be instantiated.

    Attributes
    ----------

        Geometrical attributes:
        Motor.coordinateSystemOrientation : str
            Orientation of the motor's coordinate system. The coordinate system
            is defined by the motor's axis of symmetry. The origin of the
            coordinate system  may be placed anywhere along such axis, such as
            at the nozzle area, and must be kept the same for all other
            positions specified. Options are "nozzleToCombustionChamber" and
            "combustionChamberToNozzle".
        Motor.nozzleRadius : float
            Radius of motor nozzle outlet in meters.
        Motor.nozzlePosition : float
            Motor's nozzle outlet position in meters, specified in the motor's
            coordinate system. See `Motor.coordinateSystemOrientation` for
            more information.

        Mass and moment of inertia attributes:
        Motor.dry_mass : float
            The total mass of the motor structure, including chambers
            and tanks, when it is empty and does not contain any propellant.
        Motor.propellantInitialMass : float
            Total propellant initial mass in kg.
        Motor.totalMass : Function
            Total motor mass in kg as a function of time, defined as the sum
            of propellant and dry mass.
        Motor.propellantMass : Function
            Total propellant mass in kg as a function of time.
        Motor.totalMassFlowRate : Function
            Time derivative of propellant total mass in kg/s as a function
            of time as obtained by the thrust source.
        Motor.inertiaI : Function
            Propellant moment of inertia in kg*meter^2 with respect to axis
            perpendicular to axis of cylindrical symmetry of each grain,
            given as a function of time.
        Motor.inertiaIDot : Function
            Time derivative of inertiaI given in kg*meter^2/s as a function
            of time.
        Motor.inertiaZ : Function
            Propellant moment of inertia in kg*meter^2 with respect to axis of
            cylindrical symmetry of each grain, given as a function of time.
        Motor.inertiaZDot : Function
            Time derivative of inertiaZ given in kg*meter^2/s as a function
            of time.

        Thrust and burn attributes:
        Motor.thrust : Function
            Motor thrust force, in Newtons, as a function of time.
        Motor.totalImpulse : float
            Total impulse of the thrust curve in N*s.
        Motor.maxThrust : float
            Maximum thrust value of the given thrust curve, in N.
        Motor.maxThrustTime : float
            Time, in seconds, in which the maximum thrust value is achieved.
        Motor.averageThrust : float
            Average thrust of the motor, given in N.
        Motor.burn_time : tuple of float
            Tuple containing the initial and final time of the motor's burn time
            in seconds.
        Motor.burnStartTime : float
            Motor burn start time, in seconds.
        Motor.burnOutTime : float
            Motor burn out time, in seconds.
        Motor.burnDuration : float
            Total motor burn duration, in seconds. It is the difference between the burnOutTime and the burnStartTime.
        Motor.exhaustVelocity : float
            Propulsion gases exhaust velocity, assumed constant, in m/s.
        Motor.interpolate : string
            Method of interpolation used in case thrust curve is given
            by data set in .csv or .eng, or as an array. Options are 'spline'
            'akima' and 'linear'. Default is "linear".
    """

    def __init__(
        self,
        thrustSource,
<<<<<<< HEAD
        burnOut,
        dry_mass,
        center_of_dry_mass,
        dry_inertia,
=======
>>>>>>> 57e02227
        nozzleRadius,
        burn_time=None,
        nozzlePosition=0,
        reshapeThrustCurve=False,
        interpolationMethod="linear",
        coordinateSystemOrientation="nozzleToCombustionChamber",
    ):
        """Initialize Motor class, process thrust curve and geometrical
        parameters and store results.

        Parameters
        ----------
        thrustSource : int, float, callable, string, array
            Motor's thrust curve. Can be given as an int or float, in which
            case the thrust will be considered constant in time. It can
            also be given as a callable function, whose argument is time in
            seconds and returns the thrust supplied by the motor in the
            instant. If a string is given, it must point to a .csv or .eng file.
            The .csv file shall contain no headers and the first column must
            specify time in seconds, while the second column specifies thrust.
            Arrays may also be specified, following rules set by the class
            Function. See help(Function). Thrust units are Newtons.
<<<<<<< HEAD
        burnOut : int, float
            Motor burn out time in seconds.
        dry_mass : int, float
            The total mass of the motor structure, including chambers
            and tanks, when it is empty and does not contain any propellant.
        center_of_dry_mass : int, float
            The position, in meters, of the motor's center of mass with respect
            to the motor's coordinate system when it is devoid of propellant.
            See `Motor.coordinateSystemOrientation`.
        dry_inertia : tuple, list
            Tuple or list containing the motor's dry mass inertia tensor
            components, in kg*m^2. This inertia is defined with respect to the
            the `center_of_dry_mass` position.
            Assuming e_3 is the rocket's axis of symmetry, e_1 and e_2 are
            orthogonal and form a plane perpendicular to e_3, the dry mass
            inertia tensor components must be given in the following order:
            (I_11, I_22, I_33, I_12, I_13, I_23), where I_ij is the
            component of the inertia tensor in the direction of e_i x e_j.
            Alternatively, the inertia tensor can be given as (I_11, I_22, I_33),
            where I_12 = I_13 = I_23 = 0.
=======
>>>>>>> 57e02227
        nozzleRadius : int, float, optional
            Motor's nozzle outlet radius in meters.
        burn_time: float, tuple of float, optional
            Motor's burn time.
            If a float is given, the burn time is assumed to be between 0 and the
            given float, in seconds.
            If a tuple of float is given, the burn time is assumed to be between
            the first and second elements of the tuple, in seconds.
            If not specified, automatically sourced as the range between the first- and
            last-time step of the motor's thrust curve. This can only be used if the
            motor's thrust is defined by a list of points, such as a .csv file, a .eng
            file or a Function instance whose source is a list.
        nozzlePosition : int, float, optional
            Motor's nozzle outlet position in meters, in the motor's coordinate
            system. See `Motor.coordinateSystemOrientation` for details.
            Default is 0, in which case the origin of the coordinate system
            is placed at the motor's nozzle outlet.
        reshapeThrustCurve : boolean, tuple, optional
            If False, the original thrust curve supplied is not altered. If a
            tuple is given, whose first parameter is a new burn out time and
            whose second parameter is a new total impulse in Ns, the thrust
            curve is reshaped to match the new specifications. May be useful
            for motors whose thrust curve shape is expected to remain similar
            in case the impulse and burn time varies slightly. Default is
            False. Note that the Motor burn_time parameter must include the new
            reshaped burn time.
        interpolationMethod : string, optional
            Method of interpolation to be used in case thrust curve is given
            by data set in .csv or .eng, or as an array. Options are 'spline'
            'akima' and 'linear'. Default is "linear".
        coordinateSystemOrientation : string, optional
            Orientation of the motor's coordinate system. The coordinate system
            is defined by the motor's axis of symmetry. The origin of the
            coordinate system  may be placed anywhere along such axis, such as
            at the nozzle area, and must be kept the same for all other
            positions specified. Options are "nozzleToCombustionChamber" and
            "combustionChamberToNozzle". Default is "nozzleToCombustionChamber".

        Returns
        -------
        None
        """
        # Define coordinate system orientation
        self.coordinateSystemOrientation = coordinateSystemOrientation
        if coordinateSystemOrientation == "nozzleToCombustionChamber":
            self._csys = 1
        elif coordinateSystemOrientation == "combustionChamberToNozzle":
            self._csys = -1

<<<<<<< HEAD
        # Motor parameters
        self.dry_mass = dry_mass
        self.interpolate = interpolationMethod
        self.burnOutTime = burnOut
        self.nozzlePosition = nozzlePosition
        self.nozzleRadius = nozzleRadius
        self.center_of_dry_mass = center_of_dry_mass

        # Inertia tensor setup
        inertia = (*dry_inertia, 0, 0, 0) if len(dry_inertia) == 3 else dry_inertia
        self.dry_I_11 = inertia[0]
        self.dry_I_22 = inertia[1]
        self.dry_I_33 = inertia[2]
        self.dry_I_12 = inertia[3]
        self.dry_I_13 = inertia[4]
        self.dry_I_23 = inertia[5]

        # Check if thrustSource is csv, eng, function or other
=======
        # Handle .eng file inputs
>>>>>>> 57e02227
        if isinstance(thrustSource, str):
            if thrustSource[-3:] == "eng":
                comments, desc, points = Motor.importEng(thrustSource)
                thrustSource = points

        # Evaluate raw thrust source
        self.interpolate = interpolationMethod
        self.thrustSource = thrustSource
        self.thrust = Function(
            thrustSource, "Time (s)", "Thrust (N)", self.interpolate, "zero"
        )
<<<<<<< HEAD

        if callable(thrustSource) or isinstance(thrustSource, (int, float)):
            self.thrust.setDiscrete(0, burnOut, 50, self.interpolate, "zero")
=======
>>>>>>> 57e02227

        # Handle burn_time input
        self.burn_time = burn_time

        if callable(self.thrust.source):
            self.thrust.setDiscrete(*self.burn_time, 50, self.interpolate, "zero")

        # Reshape thrustSource if needed
        if reshapeThrustCurve:
            # Overwrites burn_time and thrust
            self.thrust = Motor.reshapeThrustCurve(self.thrust, *reshapeThrustCurve)
            self.burn_time = (self.thrust.xArray[0], self.thrust.xArray[-1])

        # Post process thrust
        self.thrust = Motor.clipThrust(self.thrust, self.burn_time)

        # Auxiliary quantities
        self.burnStartTime = self.burn_time[0]
        self.burnOutTime = self.burn_time[1]
        self.burnDuration = self.burn_time[1] - self.burn_time[0]

        # Define motor attributes
        self.nozzleRadius = nozzleRadius
        self.nozzlePosition = nozzlePosition

        # Compute thrust metrics
        self.maxThrust = np.amax(self.thrust.yArray)
        maxThrustIndex = np.argmax(self.thrust.yArray)
        self.maxThrustTime = self.thrust.source[maxThrustIndex, 0]
        self.averageThrust = self.totalImpulse / self.burnDuration

    @property
    def burn_time(self):
        """Burn time range in seconds.

        Returns
        -------
        tuple
            Burn time range in seconds.
        """
<<<<<<< HEAD
        # Retrieve current thrust curve data points
        timeArray = self.thrust.xArray
        thrustArray = self.thrust.yArray
        # Move start to time = 0
        if startAtZero and timeArray[0] != 0:
            timeArray = timeArray - timeArray[0]

        # Reshape time - set burn time to burnTime
        self.thrust.source[:, 0] = (burnTime / timeArray[-1]) * timeArray
        self.burnOutTime = burnTime
        self.thrust.setInterpolation(self.interpolate)
=======
        return self._burn_time
>>>>>>> 57e02227

    @burn_time.setter
    def burn_time(self, burn_time):
        """Sets burn time range in seconds.

        Parameters
        ----------
        burn_time : float or two position array_like
        """
        if burn_time is not None:
            self._burn_time = tuple_handler(burn_time)
        else:
            if not callable(self.thrust.source):
                self._burn_time = (self.thrust.xArray[0], self.thrust.xArray[-1])
            else:
                raise ValueError(
                    "When using a float or callable as thrust source a burn_time "
                    "range must be specified."
                )

    @cached_property
    def totalImpulse(self):
        """Calculates and returns total impulse by numerical integration
        of the thrust curve in SI units.

        Parameters
        ----------
        None

        Returns
        -------
        self.totalImpulse : float
            Motor total impulse in Ns.
        """
        return self.thrust.integral(*self.burn_time)

    @property
    @abstractmethod
    def exhaustVelocity(self):
        """Exhaust velocity by assuming it as a constant. The formula used is
        total impulse/propellant initial mass.

        Parameters
        ----------
        None

        Returns
        -------
        self.exhaustVelocity : float
            Constant gas exhaust velocity of the motor.
        """
        pass

    @funcify_method("Time (s)", "total mass (kg)")
    def totalMass(self):
        """Total mass of the motor as a Function of time.
        Is defined as the propellant mass plus the dry mass.

        Parameters
        ----------
        t : float
            Time in seconds.

        Returns
        -------
        Function
            Total mass as a function of time.
        """
        return self.propellantMass + self.dry_mass

    @funcify_method("Time (s)", "propellant mass (kg)")
    def propellantMass(self):
        """Total propellant mass as a Function of time.

        Parameters
        ----------
        t : float
            Time in seconds.

        Returns
        -------
        Function
            Total propellant mass as a function of time.
        """
        return self.totalMassFlowRate.integralFunction() + self.propellantInitialMass

    @funcify_method("Time (s)", "mass dot (kg/s)", extrapolation="zero")
    def totalMassFlowRate(self):
        """Time derivative of propellant mass. Assumes constant exhaust
        velocity. The formula used is the opposite of thrust divided by
        exhaust velocity.

        Parameters
        ----------
        t : float
            Time in seconds.

        Returns
        -------
        Function
            Time derivative of total propellant mass a function of time.

        See Also
        --------
        `SolidMotor.massFlowRate` :
            Numerically equivalent to `totalMassFlowRate`.
        `HybridMotor.massFlowRate` :
            Numerically equivalent to `totalMassFlowRate`.
        `LiquidMotor.massFlowRate` :
            Independent of `totalMassFlowRate` favoring more accurate
            sum of Tanks' mass flow rates.

        Notes
        -----
        This function computes the total mass flow rate of the motor by
        dividing the thrust data by a constant approximation of the exhaust
        velocity.
        This approximation of the total mass flow rate is used in the
        following manner by the child Motor classes:
            - The `SolidMotor` class uses this approximation to compute the
            grain's mass flow rate;
            - The `HybridMotor` class uses this approximation as a reference
            to the sum of the oxidizer and fuel (grains) mass flow rates;
            - The `LiquidMotor` class favors the more accurate data from the
            Tanks's mass flow rates. Therefore this value is numerically
            independent of the `LiquidMotor.massFlowRate`.
        It should be noted that, for hybrid motors, the oxidizer mass flow
        rate should not be greater than `totalMassFlowRate`, otherwise the
        grains mass flow rate will be negative, losing physical meaning.
        """
        return -1 * self.thrust / self.exhaustVelocity

    @property
    @abstractmethod
    def propellantInitialMass(self):
        """Propellant initial mass in kg.

        Parameters
        ----------
        None

        Returns
        -------
        float
            Propellant initial mass in kg.
        """
        pass

    @funcify_method("Time (s)", "Motor center of mass (m)")
    def centerOfMass(self):
        """Position of the center of mass as a function of time. The position
        is specified as a scalar, relative to the motor's coordinate system.

        Parameters
        ----------
        t : float
            Time in seconds.

        Returns
        -------
        Function
            Position of the center of mass as a function of time.
        """
        mass_balance = (
            self.centerOfPropellantMass * self.propellantMass
            + self.dry_mass * self.center_of_dry_mass
        )
        return mass_balance / self.totalMass

    @property
    @abstractmethod
    def centerOfPropellantMass(self):
        """Position of the propellant center of mass as a function of time.
        The position is specified as a scalar, relative to the motor's
        coordinate system.

        Parameters
        ----------
        t : float
            Time in seconds.

        Returns
        -------
        Function
            Position of the propellant center of mass as a function of time.
        """
        pass

    @funcify_method("Time (s)", "Inertia I_11 (kg m²)")
    def I_11(self):
        """Inertia tensor 11 component, which corresponds to the inertia
        relative to the e_1 axis, centered at the instantaneous center of mass.

        Parameters
        ----------
        t : float
            Time in seconds.

        Returns
        -------
        float
            Propellant inertia tensor 11 component at time t.

        Notes
        -----
        The e_1 direction is assumed to be the direction perpendicular to the
        motor body axis.

        References
        ----------
        .. [1] https://en.wikipedia.org/wiki/Moment_of_inertia#Inertia_tensor
        """
        # Propellant inertia tensor 11 component wrt propellant center of mass
        propellant_I_11 = self.propellant_I_11

        # Dry inertia tensor 11 component wrt dry center of mass
        dry_I_11 = self.dry_I_11

        # Steiner theorem the get inertia wrt motor center of mass
        propellant_I_11 += (
            self.propellantMass * (self.centerOfPropellantMass - self.centerOfMass) ** 2
        )

        dry_I_11 += self.dry_mass * (self.center_of_dry_mass - self.centerOfMass) ** 2

        # Sum of inertia components
        return propellant_I_11 + dry_I_11

    @funcify_method("Time (s)", "Inertia I_22 (kg m²)")
    def I_22(self):
        """Inertia tensor 22 component, which corresponds to the inertia
        relative to the e_2 axis, centered at the instantaneous center of mass.

        Parameters
        ----------
        t : float
            Time in seconds.

        Returns
        -------
        float
            Propellant inertia tensor 22 component at time t.

        Notes
        -----
        The e_2 direction is assumed to be the direction perpendicular to the
        motor body axis, and perpendicular to e_1.

        References
        ----------
        .. [1] https://en.wikipedia.org/wiki/Moment_of_inertia#Inertia_tensor
        """
        # Due to symmetry, I_22 = I_11
        return self.I_11

    @funcify_method("Time (s)", "Inertia I_33 (kg m²)")
    def I_33(self):
        """Inertia tensor 33 component, which corresponds to the inertia
        relative to the e_3 axis, centered at the instantaneous center of mass.

        Parameters
        ----------
        t : float
            Time in seconds.

        Returns
        -------
        float
            Propellant inertia tensor 33 component at time t.

        Notes
        -----
        The e_3 direction is assumed to be the axial direction of the rocket
        motor.

        References
        ----------
        .. [1] https://en.wikipedia.org/wiki/Moment_of_inertia#Inertia_tensor
        """
        # Propellant inertia tensor 33 component wrt propellant center of mass
        propellant_I_33 = self.propellant_I_33

        # Dry inertia tensor 33 component wrt dry center of mass
        dry_I_33 = self.dry_I_33

        # Both inertia components wrt the same axis, Steiner not needed
        return propellant_I_33 + dry_I_33

    @funcify_method("Time (s)", "Inertia I_12 (kg m²)")
    def I_12(self):
        """Inertia tensor 12 component, which corresponds to the product of
        inertia relative to axes e_1 and e_2, centered at the instantaneous
        center of mass.

        Parameters
        ----------
        t : float
            Time in seconds.

        Returns
        -------
        float
            Propellant inertia tensor 12 component at time t.

        Notes
        -----
        The e_1 direction is assumed to be the direction perpendicular to the
        motor body axis.
        The e_2 direction is assumed to be the direction perpendicular to the
        motor body axis, and perpendicular to e_1.
        RocketPy follows the definition of the inertia tensor as in [1], which
        includes the minus sign for all products of inertia.

        References
        ----------
        .. [1] https://en.wikipedia.org/wiki/Moment_of_inertia#Inertia_tensor
        """
        # Propellant inertia tensor 12 component wrt propellant center of mass
        propellant_I_12 = self.propellant_I_12

        # Dry inertia tensor 12 component wrt dry center of mass
        dry_I_12 = self.dry_I_12

        # Steiner correction not needed since the centers only move in the e_3 axis
        return propellant_I_12 + dry_I_12

    @funcify_method("Time (s)", "Inertia I_13 (kg m²)")
    def I_13(self):
        """Inertia tensor 13 component, which corresponds to the product of
        inertia relative to the axes e_1 and e_3, centered at the instantaneous
        center of mass.

        Parameters
        ----------
        t : float
            Time in seconds.

        Returns
        -------
        float
            Propellant inertia tensor 13 component at time t.

        Notes
        -----
        The e_1 direction is assumed to be the direction perpendicular to the
        motor body axis.
        The e_3 direction is assumed to be the axial direction of the rocket
        motor.
        RocketPy follows the definition of the inertia tensor as in [1], which
        includes the minus sign for all products of inertia.

        References
        ----------
        .. [1] https://en.wikipedia.org/wiki/Moment_of_inertia
        """
        # Propellant inertia tensor 13 component wrt propellant center of mass
        propellant_I_13 = self.propellant_I_13

        # Dry inertia tensor 13 component wrt dry center of mass
        dry_I_13 = self.dry_I_13

        # Steiner correction not needed since the centers only move in the e_3 axis
        return propellant_I_13 + dry_I_13

    @funcify_method("Time (s)", "Inertia I_23 (kg m²)")
    def I_23(self):
        """Inertia tensor 23 component, which corresponds to the product of
        inertia relative the axes e_2 and e_3, centered at the instantaneous
        center of mass.

        Parameters
        ----------
        t : float
            Time in seconds.

        Returns
        -------
        float
            Propellant inertia tensor 23 component at time t.

        Notes
        -----
        The e_2 direction is assumed to be the direction perpendicular to the
        motor body axis, and perpendicular to e_1.
        The e_3 direction is assumed to be the axial direction of the rocket
        motor.
        RocketPy follows the definition of the inertia tensor as in [1], which
        includes the minus sign for all products of inertia.

        References
        ----------
        .. [1] https://en.wikipedia.org/wiki/Moment_of_inertia
        """
        # Propellant inertia tensor 23 component wrt propellant center of mass
        propellant_I_23 = self.propellant_I_23

        # Dry inertia tensor 23 component wrt dry center of mass
        dry_I_23 = self.dry_I_23

        # Steiner correction not needed since the centers only move in the e_3 axis
        return propellant_I_23 + dry_I_23

    @property
    @abstractmethod
    def propellant_I_11(self):
        """Inertia tensor 11 component of the propellnat, the inertia is
        relative to the e_1 axis, centered at the instantaneous propellant
        center of mass.

        Parameters
        ----------
        t : float
            Time in seconds.

        Returns
        -------
        float
            Propellant inertia tensor 11 component at time t.

        Notes
        -----
        The e_1 direction is assumed to be the direction perpendicular to the
        motor body axis.

        References
        ----------
        .. [1] https://en.wikipedia.org/wiki/Moment_of_inertia#Inertia_tensor
        """
        pass

    @property
    @abstractmethod
    def propellant_I_22(self):
        """Inertia tensor 22 component of the propellnat, the inertia is
        relative to the e_2 axis, centered at the instantaneous propellant
        center of mass.

        Parameters
        ----------
        t : float
            Time in seconds.

        Returns
        -------
        float
            Propellant inertia tensor 22 component at time t.

        Notes
        -----
        The e_2 direction is assumed to be the direction perpendicular to the
        motor body axis, and perpendicular to e_1.

        References
        ----------
        .. [1] https://en.wikipedia.org/wiki/Moment_of_inertia#Inertia_tensor
        """
        pass

    @property
    @abstractmethod
    def propellant_I_33(self):
        """Inertia tensor 33 component of the propellnat, the inertia is
        relative to the e_3 axis, centered at the instantaneous propellant
        center of mass.

        Parameters
        ----------
        t : float
            Time in seconds.

        Returns
        -------
        float
            Propellant inertia tensor 33 component at time t.

        Notes
        -----
        The e_3 direction is assumed to be the axial direction of the rocket
        motor.

        References
        ----------
        .. [1] https://en.wikipedia.org/wiki/Moment_of_inertia#Inertia_tensor
        """
        pass

    @property
    @abstractmethod
    def propellant_I_12(self):
        """Inertia tensor 12 component of the propellnat, the product of inertia
        is relative to axes e_1 and e_2, centered at the instantaneous propellant
        center of mass.

        Parameters
        ----------
        t : float
            Time in seconds.

        Returns
        -------
        float
            Propellant inertia tensor 12 component at time t.

        Notes
        -----
        The e_1 direction is assumed to be the direction perpendicular to the
        motor body axis.
        The e_2 direction is assumed to be the direction perpendicular to the
        motor body axis, and perpendicular to e_1.
        RocketPy follows the definition of the inertia tensor as in [1], which
        includes the minus sign for all products of inertia.

        References
        ----------
        .. [1] https://en.wikipedia.org/wiki/Moment_of_inertia#Inertia_tensor
        """
        pass

    @property
    @abstractmethod
    def propellant_I_13(self):
        """Inertia tensor 13 component of the propellnat, the product of inertia
        is relative to axes e_1 and e_3, centered at the instantaneous propellant
        center of mass.

        Parameters
        ----------
        t : float
            Time in seconds.

        Returns
        -------
        float
            Propellant inertia tensor 13 component at time t.

        Notes
        -----
        The e_1 direction is assumed to be the direction perpendicular to the
        motor body axis.
        The e_3 direction is assumed to be the axial direction of the rocket
        motor.
        RocketPy follows the definition of the inertia tensor as in [1], which
        includes the minus sign for all products of inertia.

        References
        ----------
        .. [1] https://en.wikipedia.org/wiki/Moment_of_inertia
        """
        pass

    @property
    @abstractmethod
    def propellant_I_23(self):
        """Inertia tensor 23 component of the propellnat, the product of inertia
        is relative to axes e_2 and e_3, centered at the instantaneous propellant
        center of mass.

        Parameters
        ----------
        t : float
            Time in seconds.

        Returns
        -------
        float
            Propellant inertia tensor 23 component at time t.

        Notes
        -----
        The e_2 direction is assumed to be the direction perpendicular to the
        motor body axis, and perpendicular to e_1.
        The e_3 direction is assumed to be the axial direction of the rocket
        motor.
        RocketPy follows the definition of the inertia tensor as in [1], which
        includes the minus sign for all products of inertia.

        References
        ----------
        .. [1] https://en.wikipedia.org/wiki/Moment_of_inertia
        """
        pass

    @staticmethod
    def reshapeThrustCurve(thrust, newBurnTime, totalImpulse):
        """Transforms the thrust curve supplied by changing its total
        burn time and/or its total impulse, without altering the
        general shape of the curve.

        Parameters
        ----------
        thrust : Function
            Thrust curve to be reshaped.
        newBurnTime : float, tuple of float
            New desired burn time in seconds.
        totalImpulse : float
            New desired total impulse.

        Returns
        -------
        Function
            Reshaped thrust curve.
        """
        # Retrieve current thrust curve data points
        timeArray, thrustArray = thrust.xArray, thrust.yArray
        newBurnTime = tuple_handler(newBurnTime)

        # Compute old thrust based on new time discretization
        # Adjust scale
        newTimeArray = (
            (newBurnTime[1] - newBurnTime[0]) / (timeArray[-1] - timeArray[0])
        ) * timeArray
        # Adjust origin
        newTimeArray = newTimeArray - newTimeArray[0] + newBurnTime[0]
        source = np.column_stack((newTimeArray, thrustArray))
        thrust = Function(
            source, "Time (s)", "Thrust (N)", thrust.__interpolation__, "zero"
        )

        # Get old total impulse
        oldTotalImpulse = thrust.integral(*newBurnTime)

        # Compute new thrust values
        newThrustArray = (totalImpulse / oldTotalImpulse) * thrustArray
        source = np.column_stack((newTimeArray, newThrustArray))
        thrust = Function(
            source, "Time (s)", "Thrust (N)", thrust.__interpolation__, "zero"
        )

        return thrust

    @staticmethod
    def clipThrust(thrust, new_burn_time):
        """Clips the thrust curve data points according to the new_burn_time
        parameter. If the burn_time range does not coincides with the thrust
        dataset, their values are interpolated.

        Parameters
        ----------
        thrust : Function
            Thrust curve to be clipped.

        Returns
        -------
        Function
            Clipped thrust curve.
        """
        # Check if burn_time is within thrustSource range
        changedBurnTime = False
        burn_time = list(tuple_handler(new_burn_time))

        if burn_time[1] > thrust.xArray[-1]:
            burn_time[1] = thrust.xArray[-1]
            changedBurnTime = True

        if burn_time[0] < thrust.xArray[0]:
            burn_time[0] = thrust.xArray[0]
            changedBurnTime = True

        if changedBurnTime:
            warnings.warn(
                f"burn_time argument {new_burn_time} is out of "
                "thrust source time range. "
                "Using thrustSource boudary times instead: "
                f"({burn_time[0]}, {burn_time[1]}) s.\n"
                "If you want to change the burn out time of the "
                "curve please use the 'reshapeThrustCurve' argument."
            )

        # Clip thrust input according to burn_time
        bound_mask = np.logical_and(
            thrust.xArray > burn_time[0],
            thrust.xArray < burn_time[1],
        )
        clipped_source = thrust.source[bound_mask]

        # Update source with burn_time points
        endBurnData = [(burn_time[1], thrust(burn_time[1]))]
        clipped_source = np.append(clipped_source, endBurnData, 0)
        startBurnData = [(burn_time[0], thrust(burn_time[0]))]
        clipped_source = np.insert(clipped_source, 0, startBurnData, 0)

        return Function(
            clipped_source,
            "Time (s)",
            "Thrust (N)",
            thrust.__interpolation__,
            "zero",
        )

    @staticmethod
    def importEng(fileName):
        """Read content from .eng file and process it, in order to return the
        comments, description and data points.

        Parameters
        ----------
        fileName : string
            Name of the .eng file. E.g. 'test.eng'.
            Note that the .eng file must not contain the 0 0 point.

        Returns
        -------
        comments : list
            All comments in the .eng file, separated by line in a list. Each
            line is an entry of the list.
        description: list
            Description of the motor. All attributes are returned separated in
            a list. E.g. "F32 24 124 5-10-15 .0377 .0695 RV\n" is return as
            ['F32', '24', '124', '5-10-15', '.0377', '.0695', 'RV\n']
        dataPoints: list
            List of all data points in file. Each data point is an entry in
            the returned list and written as a list of two entries.
        """

        # Initialize arrays
        comments = []
        description = []
        dataPoints = [[0, 0]]

        # Open and read .eng file
        with open(fileName) as file:
            for line in file:
                if re.search(r";.*", line):
                    # Extract comment
                    comments.append(re.findall(r";.*", line)[0])
                    line = re.sub(r";.*", "", line)
                if line.strip():
                    if description == []:
                        # Extract description
                        description = line.strip().split(" ")
                    else:
                        # Extract thrust curve data points
                        time, thrust = re.findall(r"[-+]?\d*\.\d+|[-+]?\d+", line)
                        dataPoints.append([float(time), float(thrust)])

        # Return all extract content
        return comments, description, dataPoints

    def exportEng(self, fileName, motorName):
        """Exports thrust curve data points and motor description to
        .eng file format. A description of the format can be found
        here: http://www.thrustcurve.org/raspformat.shtml

        Parameters
        ----------
        fileName : string
            Name of the .eng file to be exported. E.g. 'test.eng'
        motorName : string
            Name given to motor. Will appear in the description of the
            .eng file. E.g. 'Mandioca'

        Returns
        -------
        None
        """
        # Open file
        file = open(fileName, "w")

        # Write first line
        file.write(
            motorName
            + " {:3.1f} {:3.1f} 0 {:2.3} {:2.3} RocketPy\n".format(
                2000 * self.grainOuterRadius,
                1000
                * self.grainNumber
                * (self.grainInitialHeight + self.grainSeparation),
                self.propellantInitialMass,
                self.propellantInitialMass,
            )
        )

        # Write thrust curve data points
        for time, thrust in self.thrust.source[1:-1, :]:
            # time, thrust = item
            file.write("{:.4f} {:.3f}\n".format(time, thrust))

        # Write last line
        file.write("{:.4f} {:.3f}\n".format(self.thrust.source[-1, 0], 0))

        # Close file
        file.close()

        return None

    def info(self):
        """Prints out a summary of the data and graphs available about the
        Motor.

        Parameters
        ----------
        None

        Return
        ------
        None
        """
        # Print motor details
        print("\nMotor Details")
        print("Total Burning Time: " + str(self.burnDuration) + " s")
        print(
            "Total Propellant Mass: "
            + "{:.3f}".format(self.propellantInitialMass)
            + " kg"
        )
        print(
            "Propellant Exhaust Velocity: "
            + "{:.3f}".format(self.exhaustVelocity.average(0, self.burnOutTime))
            + " m/s"
        )
        print("Average Thrust: " + "{:.3f}".format(self.averageThrust) + " N")
        print(
            "Maximum Thrust: "
            + str(self.maxThrust)
            + " N at "
            + str(self.maxThrustTime)
            + " s after ignition."
        )
        print("Total Impulse: " + "{:.3f}".format(self.totalImpulse) + " Ns")

        # Show plots
        print("\nPlots")
        self.thrust()

        return None

    @abstractmethod
    def allInfo(self):
        """Prints out all data and graphs available about the Motor.

        Parameters
        ----------
        None

        Return
        ------
        None
        """
        pass


class GenericMotor(Motor):
    def __init__(
        self,
        thrustSource,
        burn_time,
        chamberRadius,
        chamberHeight,
        chamberPosition,
        propellantInitialMass,
        nozzleRadius,
        dry_mass=0,
        center_of_dry_mass=None,
        dry_inertia=(0, 0, 0),
        nozzlePosition=0,
        reshapeThrustCurve=False,
        interpolationMethod="linear",
        coordinateSystemOrientation="nozzleToCombustionChamber",
    ):
        super().__init__(
            thrustSource,
<<<<<<< HEAD
            burnOut,
            dry_mass,
            center_of_dry_mass,
            dry_inertia,
=======
            burn_time,
>>>>>>> 57e02227
            nozzleRadius,
            nozzlePosition,
            reshapeThrustCurve,
            interpolationMethod,
            coordinateSystemOrientation,
        )

        self.chamberRadius = chamberRadius
        self.chamberHeight = chamberHeight
        self.chamberPosition = chamberPosition
        self.propellantInitialMass = propellantInitialMass

        # Set center of mass and estimate to chamber position if not given
        self.center_of_dry_mass = (
            center_of_dry_mass if center_of_dry_mass is not None else chamberPosition
        )

    @cached_property
    def propellantInitialMass(self):
        """Calculates the initial mass of the propellant.

        Parameters
        ----------
        None

        Returns
        -------
        float
            Initial mass of the propellant.
        """
        return self.propellantInitialMass

    @funcify_method("Time (s)", "center of mass (m)")
    def centerOfMass(self):
        """Estimates the Center of Mass of the motor as fixed in the chamber
        position. For a more accurate evaluation, use the classes SolidMotor,
        LiquidMotor or HybridMotor.

        Parameters
        ----------
        Time : float

        Returns
        -------
        Function
            Function representing the center of mass of the motor.
        """
        return self.center_of_dry_mass

    @funcify_method("Time (s)", "Inertia I_11 (kg m²)")
    def propellant_I_11(self):
        """Inertia tensor 11 component of the propellnat, the inertia is
        relative to the e_1 axis, centered at the instantaneous propellant
        center of mass.

        Parameters
        ----------
        t : float
            Time in seconds.

        Returns
        -------
        float
            Propellant inertia tensor 11 component at time t.

        Notes
        -----
        The e_1 direction is assumed to be the direction perpendicular to the
        motor body axis.

        References
        ----------
        .. [1] https://en.wikipedia.org/wiki/Moment_of_inertia#Inertia_tensor
        """
        return self.mass * (3 * self.chamberRadius**2 + self.chamberHeight**2) / 12

    @funcify_method("Time (s)", "Inertia I_22 (kg m²)")
    def propellant_I_22(self):
        """Inertia tensor 22 component of the propellnat, the inertia is
        relative to the e_2 axis, centered at the instantaneous propellant
        center of mass.

        Parameters
        ----------
        t : float
            Time in seconds.

        Returns
        -------
        float
            Propellant inertia tensor 22 component at time t.

        Notes
        -----
        The e_2 direction is assumed to be the direction perpendicular to the
        motor body axis, and perpendicular to e_1.

        References
        ----------
        .. [1] https://en.wikipedia.org/wiki/Moment_of_inertia#Inertia_tensor
        """
        return self.I_11

    @funcify_method("Time (s)", "Inertia I_33 (kg m²)")
    def propellant_I_33(self):
        """Inertia tensor 33 component of the propellnat, the inertia is
        relative to the e_3 axis, centered at the instantaneous propellant
        center of mass.


        Parameters
        ----------
        t : float
            Time in seconds.

        Returns
        -------
        float
            Propellant inertia tensor 33 component at time t.

        Notes
        -----
        The e_3 direction is assumed to be the axial direction of the rocket
        motor.

        References
        ----------
        .. [1] https://en.wikipedia.org/wiki/Moment_of_inertia#Inertia_tensor
        """
        return self.mass * self.chamberRadius**2 / 2

    @funcify_method("Time (s)", "Inertia I_12 (kg m²)")
    def propellant_I_12(self):
        return 0

    @funcify_method("Time (s)", "Inertia I_13 (kg m²)")
    def propellant_I_13(self):
        return 0

    @funcify_method("Time (s)", "Inertia I_23 (kg m²)")
    def propellant_I_23(self):
        return 0

    def allInfo(self):
        """Prints out all data and graphs available about the Motor.

        Parameters
        ----------
        None

        Return
        ------
        None
        """
        # Print motor details
        print("\nMotor Details")
        print("Total Burning Time: " + str(self.burnOutTime) + " s")
        print(
            "Total Propellant Mass: "
            + "{:.3f}".format(self.propellantInitialMass)
            + " kg"
        )
        print(
            "Propellant Exhaust Velocity: "
            + "{:.3f}".format(self.exhaustVelocity)
            + " m/s"
        )
        print("Average Thrust: " + "{:.3f}".format(self.averageThrust) + " N")
        print(
            "Maximum Thrust: "
            + str(self.maxThrust)
            + " N at "
            + str(self.maxThrustTime)
            + " s after ignition."
        )
        print("Total Impulse: " + "{:.3f}".format(self.totalImpulse) + " Ns")

        # Show plots
        print("\nPlots")
        self.thrust()
        self.mass()
        self.centerOfMass()
        self.I_11()
        self.I_22()
        self.I_33()
        self.I_12()
        self.I_13()
        self.I_23()


class EmptyMotor:
    """Class that represents an empty motor with no mass and no thrust."""

    # TODO: This is a temporary solution. It should be replaced by a class that
    # inherits from the abstract Motor class. Currently cannot be done easily.
    def __init__(self):
        """Initializes an empty motor with no mass and no thrust."""
        self._csys = 1
        self.dry_mass = 0
        self.nozzleRadius = 0
        self.thrust = Function(0, "Time (s)", "Thrust (N)")
        self.propellantMass = Function(0, "Time (s)", "Mass (kg)")
        self.totalMass = Function(0, "Time (s)", "Mass (kg)")
        self.totalMassFlowRate = Function(0, "Time (s)", "Mass Depletion Rate (kg/s)")
        self.burnOutTime = 1
        self.nozzlePosition = 0
        self.nozzleRadius = 0
        self.center_of_dry_mass = 0
        self.centerOfPropellantMass = Function(0, "Time (s)", "Mass (kg)")
        self.centerOfMass = Function(0, "Time (s)", "Mass (kg)")
        self.dry_I_11 = 0
        self.dry_I_22 = 0
        self.dry_I_33 = 0
        self.dry_I_12 = 0
        self.dry_I_13 = 0
        self.dry_I_23 = 0
        self.I_11 = 0
        self.I_22 = 0
        self.I_33 = 0
        self.I_12 = 0
        self.I_13 = 0
        self.I_23 = 0<|MERGE_RESOLUTION|>--- conflicted
+++ resolved
@@ -101,13 +101,9 @@
     def __init__(
         self,
         thrustSource,
-<<<<<<< HEAD
-        burnOut,
         dry_mass,
         center_of_dry_mass,
         dry_inertia,
-=======
->>>>>>> 57e02227
         nozzleRadius,
         burn_time=None,
         nozzlePosition=0,
@@ -130,9 +126,6 @@
             specify time in seconds, while the second column specifies thrust.
             Arrays may also be specified, following rules set by the class
             Function. See help(Function). Thrust units are Newtons.
-<<<<<<< HEAD
-        burnOut : int, float
-            Motor burn out time in seconds.
         dry_mass : int, float
             The total mass of the motor structure, including chambers
             and tanks, when it is empty and does not contain any propellant.
@@ -151,8 +144,6 @@
             component of the inertia tensor in the direction of e_i x e_j.
             Alternatively, the inertia tensor can be given as (I_11, I_22, I_33),
             where I_12 = I_13 = I_23 = 0.
-=======
->>>>>>> 57e02227
         nozzleRadius : int, float, optional
             Motor's nozzle outlet radius in meters.
         burn_time: float, tuple of float, optional
@@ -202,11 +193,9 @@
         elif coordinateSystemOrientation == "combustionChamberToNozzle":
             self._csys = -1
 
-<<<<<<< HEAD
         # Motor parameters
         self.dry_mass = dry_mass
         self.interpolate = interpolationMethod
-        self.burnOutTime = burnOut
         self.nozzlePosition = nozzlePosition
         self.nozzleRadius = nozzleRadius
         self.center_of_dry_mass = center_of_dry_mass
@@ -220,10 +209,7 @@
         self.dry_I_13 = inertia[4]
         self.dry_I_23 = inertia[5]
 
-        # Check if thrustSource is csv, eng, function or other
-=======
         # Handle .eng file inputs
->>>>>>> 57e02227
         if isinstance(thrustSource, str):
             if thrustSource[-3:] == "eng":
                 comments, desc, points = Motor.importEng(thrustSource)
@@ -235,12 +221,6 @@
         self.thrust = Function(
             thrustSource, "Time (s)", "Thrust (N)", self.interpolate, "zero"
         )
-<<<<<<< HEAD
-
-        if callable(thrustSource) or isinstance(thrustSource, (int, float)):
-            self.thrust.setDiscrete(0, burnOut, 50, self.interpolate, "zero")
-=======
->>>>>>> 57e02227
 
         # Handle burn_time input
         self.burn_time = burn_time
@@ -281,21 +261,7 @@
         tuple
             Burn time range in seconds.
         """
-<<<<<<< HEAD
-        # Retrieve current thrust curve data points
-        timeArray = self.thrust.xArray
-        thrustArray = self.thrust.yArray
-        # Move start to time = 0
-        if startAtZero and timeArray[0] != 0:
-            timeArray = timeArray - timeArray[0]
-
-        # Reshape time - set burn time to burnTime
-        self.thrust.source[:, 0] = (burnTime / timeArray[-1]) * timeArray
-        self.burnOutTime = burnTime
-        self.thrust.setInterpolation(self.interpolate)
-=======
         return self._burn_time
->>>>>>> 57e02227
 
     @burn_time.setter
     def burn_time(self, burn_time):
@@ -1156,15 +1122,11 @@
     ):
         super().__init__(
             thrustSource,
-<<<<<<< HEAD
-            burnOut,
             dry_mass,
             center_of_dry_mass,
             dry_inertia,
-=======
+            nozzleRadius,
             burn_time,
->>>>>>> 57e02227
-            nozzleRadius,
             nozzlePosition,
             reshapeThrustCurve,
             interpolationMethod,
