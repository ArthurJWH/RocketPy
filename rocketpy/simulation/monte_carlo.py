"""
Monte Carlo Simulation Module for RocketPy

This module defines the `MonteCarlo` class, which is used to perform Monte Carlo
simulations of rocket flights. The Monte Carlo simulation is a powerful tool for
understanding the variability and uncertainty in the performance of rocket flights
by running multiple simulations with varied input parameters.

Notes
-----
This module is still under active development, and some features or attributes may
change in future versions. Users are encouraged to check for updates and read the
latest documentation.
"""

import ctypes
import json
<<<<<<< HEAD
import os
import pickle
from copy import deepcopy
from pathlib import Path
=======
import warnings
>>>>>>> d977fbe1
from time import process_time, time

import h5py
import numpy as np
import simplekml
from multiprocess import Event, Lock, Process, Semaphore, shared_memory
from multiprocess.managers import BaseManager

from rocketpy import Function
from rocketpy._encoders import RocketPyEncoder
from rocketpy.plots.monte_carlo_plots import _MonteCarloPlots
from rocketpy.prints.monte_carlo_prints import _MonteCarloPrints
from rocketpy.simulation.flight import Flight
from rocketpy.stochastic import (
    StochasticEnvironment,
    StochasticFlight,
    StochasticRocket,
)
from rocketpy.tools import (
    generate_monte_carlo_ellipses,
    generate_monte_carlo_ellipses_coordinates,
)

# TODO: Create evolution plots to analyze convergence


class MonteCarlo:
    """Class to run a Monte Carlo simulation of a rocket flight.

    Attributes
    ----------
    filename : str
        Represents the initial part of the export filenames or the .txt file
        containing the outputs of a previous simulation.
    environment : StochasticEnvironment
        The stochastic environment object to be iterated over.
    rocket : StochasticRocket
        The stochastic rocket object to be iterated over.
    flight : StochasticFlight
        The stochastic flight object to be iterated over.
    export_list : list
        The list of variables to export at each simulation.
    inputs_log : list
        List of dictionaries with the inputs used in each simulation.
    outputs_log : list
        List of dictionaries with the outputs of each simulation.
    errors_log : list
        List of dictionaries with the errors of each simulation.
    num_of_loaded_sims : int
        Number of simulations loaded from output_file currently being used.
    results : dict
        Monte Carlo analysis results organized in a dictionary where the keys
        are the names of the saved attributes, and the values are lists with all
        the result numbers of the respective attributes.
    processed_results : dict
        Dictionary with the mean and standard deviation of each parameter
        available in the results.
    prints : _MonteCarloPrints
        Object with methods to print information about the Monte Carlo simulation.
        Use help(MonteCarlo.prints) for more information.
    plots : _MonteCarloPlots
        Object with methods to plot information about the Monte Carlo simulation.
        Use help(MonteCarlo.plots) for more information.
    number_of_simulations : int
        Number of simulations to be run.
    total_wall_time : float
        The total elapsed real-world time from the start to the end of the
        simulation, including all waiting times and delays.
    total_cpu_time : float
        The total CPU time spent running the simulation, excluding the time
        spent waiting for I/O operations or other processes to complete.
    """

    def __init__(
<<<<<<< HEAD
        self,
        filename,
        environment,
        rocket,
        flight,
        export_list=None,
        batch_path=None,
        export_sample_time=0.1,
    ):
=======
        self, filename, environment, rocket, flight, export_list=None
    ):  # pylint: disable=too-many-statements
>>>>>>> d977fbe1
        """
        Initialize a MonteCarlo object.

        Parameters
        ----------
        filename : str
            Represents the initial part of the export filenames or the .txt file
            containing the outputs of a previous simulation.
        environment : StochasticEnvironment
            The stochastic environment object to be iterated over.
        rocket : StochasticRocket
            The stochastic rocket object to be iterated over.
        flight : StochasticFlight
            The stochastic flight object to be iterated over.
        export_list : list, optional
<<<<<<< HEAD
            The list of variables to export. If None, the default list will
            be used. Default is None. # TODO: improve docs to explain the
            default list, and what can be exported.
        batch_path : str, optional
            Path to the batch folder to be used in the simulation. Export file
            will be saved in this folder. Default is None.
        export_sample_time : float, optional
            Sample time to downsample the arrays in seconds. Default is 0.1.
=======
            The list of variables to export. If None, the default list will be
            used, which includes the following variables: `apogee`, `apogee_time`,
            `apogee_x`, `apogee_y`, `t_final`, `x_impact`, `y_impact`,
            `impact_velocity`, `initial_stability_margin`,
            `out_of_rail_stability_margin`, `out_of_rail_time`,
            `out_of_rail_velocity`, `max_mach_number`, `frontal_surface_wind`,
            `lateral_surface_wind`. Default is None.
>>>>>>> d977fbe1

        Returns
        -------
        None
        """
        warnings.warn(
            "This class is still under testing and some attributes may be "
            "changed in next versions",
            UserWarning,
        )

        self.filename = filename
        self.environment = environment
        self.rocket = rocket
        self.flight = flight
        self.export_list = []
        self.inputs_log = []
        self.outputs_log = []
        self.errors_log = []
        self.num_of_loaded_sims = 0
        self.results = {}
        self.processed_results = {}
        self.prints = _MonteCarloPrints(self)
        self.plots = _MonteCarloPlots(self)
        self._inputs_dict = {}
        self._last_print_len = 0  # used to print on the same line
        self.export_sample_time = export_sample_time

        if batch_path is None:
            self.batch_path = Path.cwd()
        else:
            self.batch_path = Path(batch_path)

        if not os.path.exists(self.batch_path):
            os.makedirs(self.batch_path)

        self.export_list = self.__check_export_list(export_list)

        try:
            self.import_inputs()
        except FileNotFoundError:
            self._input_file = self.batch_path / f"{filename}.inputs.txt"

        try:
            self.import_outputs()
        except FileNotFoundError:
            self._output_file = self.batch_path / f"{filename}.outputs.txt"

        try:
            self.import_errors()
        except FileNotFoundError:
            self._error_file = self.batch_path / f"{filename}.errors.txt"

<<<<<<< HEAD
    def simulate(
        self,
        number_of_simulations,
        append=False,
        light_mode=False,
        parallel=False,
        n_workers=None,
    ):
=======
    # pylint: disable=consider-using-with
    def simulate(
        self, number_of_simulations, append=False
    ):  # pylint: disable=too-many-statements
>>>>>>> d977fbe1
        """
        Runs the Monte Carlo simulation and saves all data.

        Parameters
        ----------
        number_of_simulations : int
            Number of simulations to be run, must be non-negative.
        append : bool, optional
            If True, the results will be appended to the existing files. If
            False, the files will be overwritten. Default is False.
        light_mode : bool, optional
            If True, only variables from the export_list will be saved to
            the output file as a .txt file. If False, all variables will be
            saved to the output file as a .h5 file. Default is False.
        parallel : bool, optional
            If True, the simulations will be run in parallel. Default is False.
        n_workers : int, optional
            Number of workers to be used. If None, the number of workers
            will be equal to the number of CPUs available. Default is None.

        Returns
        -------
        None

        Notes
        -----
        If you need to stop the simulations after starting them, you can
        interrupt the process and the files will be saved with the results
        until the last iteration. You can then load the results and continue
        the simulation by running the ``simulate`` method again with the
        same number of simulations and setting `append=True`.

        Important
        ---------
        If you use `append=False` and the files already exist, they will be
        overwritten. Make sure to save the files with the results before
        running the simulation again with `append=False`.
        """
        # initialize counters
        self.number_of_simulations = number_of_simulations
        self.__iteration_count = self.num_of_loaded_sims if append else 0
        self.__start_time = time()
        self.__start_cpu_time = process_time()

        # Begin display
        print("Starting Monte Carlo analysis", end="\r")

        # Run simulations
        if parallel:
            self.__run_in_parallel(append, light_mode=light_mode, n_workers=n_workers)
        else:
            self.__run_in_serial(append, light_mode=light_mode)

    def __run_in_serial(self, append, light_mode):
        """
        Runs the monte carlo simulation in serial mode.

        Parameters
        ----------
        append: bool
            If True, the results will be appended to the existing files. If
            False, the files will be overwritten.
        light_mode: bool
            If True, only variables from the export_list will be saved to
            the output file as a .txt file. If False, all variables will be
            saved to the output file as a .h5 file.

        Returns
        -------
        None
        """
        # Create data files for inputs, outputs and error logging
        open_mode = "a" if append else "w"

        # Open files
        if light_mode:
            # open files in write/append mode
            input_file = open(self._input_file, open_mode, encoding="utf-8")
            output_file = open(self._output_file, open_mode, encoding="utf-8")
            error_file = open(self._error_file, open_mode, encoding="utf-8")

        else:
            input_file = h5py.File(Path(self._input_file).with_suffix(".h5"), open_mode)
            output_file = h5py.File(
                Path(self._output_file).with_suffix(".h5"), open_mode
            )
            error_file = open(self._error_file, open_mode, encoding="utf-8")

        idx_i = self.__get_initial_sim_idx(
            input_file, append=append, light_mode=light_mode
        )
        idx_o = self.__get_initial_sim_idx(
            output_file, append=append, light_mode=light_mode
        )

        if idx_i != idx_o:
            raise ValueError(
                "Input and output files are not synchronized. Append mode is not available."
            )

        # Run simulations
        try:
<<<<<<< HEAD
            while self.iteration_count < self.number_of_simulations:
                self.__run_single_simulation(
                    self.iteration_count + idx_i,
                    input_file,
                    output_file,
                    light_mode=light_mode,
                )

=======
            while self.__iteration_count < self.number_of_simulations:
                self.__run_single_simulation(input_file, output_file)
>>>>>>> d977fbe1
        except KeyboardInterrupt:
            print("Keyboard Interrupt, files saved.")
            error_file.write(json.dumps(self._inputs_dict, cls=RocketPyEncoder) + "\n")
            self.__close_files(input_file, output_file, error_file)

        except Exception as error:
            print(f"Error on iteration {self.__iteration_count}: {error}")
            error_file.write(json.dumps(self._inputs_dict, cls=RocketPyEncoder) + "\n")
            self.__close_files(input_file, output_file, error_file)
            raise error
        finally:
            self.total_cpu_time = process_time() - self.__start_cpu_time
            self.total_wall_time = time() - self.__start_time

        self.__terminate_simulation(input_file, output_file, error_file)

<<<<<<< HEAD
        self.__finalize_simulation(
            input_file, output_file, error_file, light_mode=light_mode
        )

    def __run_in_parallel(self, append, light_mode, n_workers=None):
        """
        Runs the monte carlo simulation in parallel.

        Parameters
        ----------
        append: bool
            If True, the results will be appended to the existing files. If
            False, the files will be overwritten.
        light_mode: bool
            If True, only variables from the export_list will be saved to
            the output file as a .txt file. If False, all variables will be
            saved to the output file as a .h5 file.
        n_workers: int, optional
            Number of workers to be used. If None, the number of workers
            will be equal to the number of CPUs available. Default is None.

        Returns
        -------
        None
        """
        parallel_start_time = time()
        processes = []

        if (
            n_workers is None or n_workers > os.cpu_count()
        ):  # leave 2 cores for the writer workers
            n_workers = os.cpu_count()

        if n_workers < 3:
            raise ValueError("Number of workers must be at least 3 for parallel mode.")

        # get the size of the serialized dictionary
        inputs_size, results_size = self.__get_export_size(light_mode)

        # add safety margin to the buffer size
        inputs_size += 1024
        results_size += 1024

        # calculate the number of simulations that can be stored in memory
        n_sim_memory = max(n_workers - 2, 2)  # at least a double buffer

        # initialize shared memory buffer
        shared_inputs_buffer = shared_memory.SharedMemory(
            create=True, size=inputs_size * n_sim_memory, name="shared_inputs"
        )
        shared_results_buffer = shared_memory.SharedMemory(
            create=True, size=results_size * n_sim_memory, name="shared_results"
        )

        try:
            with MonteCarloManager() as manager:
                # initialize queue
                errors_lock = manager.Lock()

                # initialize semaphores to control the shared memory buffer
                # input file semaphores
                go_write_inputs = [
                    manager.Semaphore(value=1) for _ in range(n_sim_memory)
                ]
                go_read_inputs = [
                    manager.Semaphore(value=1) for _ in range(n_sim_memory)
                ]

                # output file semaphores
                go_write_results = [
                    manager.Semaphore(value=1) for _ in range(n_sim_memory)
                ]
                go_read_results = [
                    manager.Semaphore(value=1) for _ in range(n_sim_memory)
                ]

                # acquire all read semaphores to make sure the readers will wait for data
                for sem in go_read_inputs:
                    sem.acquire()

                for sem in go_read_results:
                    sem.acquire()

                # Initialize write file
                open_mode = "a" if append else "w"

                file_paths = {
                    "input_file": Path(self._input_file),
                    "output_file": Path(self._output_file),
                    "error_file": Path(self._error_file),
                    "export_list": self.export_list,
                }

                # Initialize files
                if light_mode:
                    # open files in write/append mode
                    with open(self._input_file, mode=open_mode) as f:
                        pass

                    with open(self._output_file, mode=open_mode) as f:
                        pass

                    # get the initial simulation index - read mode is required
                    with open(self._input_file, mode='r') as f:
                        idx_i = self.__get_initial_sim_idx(
                            f, append=append, light_mode=light_mode
                        )

                    with open(self._output_file, mode='r') as f:
                        idx_o = self.__get_initial_sim_idx(
                            f, append=append, light_mode=light_mode
                        )

                else:
                    # Change file extensions to .h5
                    file_paths["input_file"] = file_paths["input_file"].with_suffix(
                        ".h5"
                    )
                    file_paths["output_file"] = file_paths["output_file"].with_suffix(
                        ".h5"
                    )
                    file_paths["error_file"] = file_paths["error_file"].with_suffix(
                        ".h5"
                    )

                    # Initialize files and get initial simulation index
                    with h5py.File(file_paths["input_file"], open_mode) as f:
                        idx_i = self.__get_initial_sim_idx(
                            f, append=append, light_mode=light_mode
                        )
                    with h5py.File(file_paths["output_file"], open_mode) as f:
                        idx_o = self.__get_initial_sim_idx(
                            f, append=append, light_mode=light_mode
                        )

                if idx_i != idx_o:
                    raise ValueError(
                        "Input and output files are not synchronized. Append mode is not available."
                    )

                # Initialize error file - always a .txt file
                with open(self._error_file, mode=open_mode) as _:
                    pass  # initialize file

                # Initialize simulation counter
                sim_counter = manager.SimCounter(
                    idx_i, self.number_of_simulations, parallel_start_time
                )

                print("\nStarting monte carlo analysis", end="\r")
                print(f"Number of simulations: {self.number_of_simulations}")

                # Creates n_workers processes then starts them
                for i in range(n_workers - 2):  # leave 2 cores for the writer workers
                    p = Process(
                        target=self.__run_simulation_worker,
                        args=(
                            light_mode,
                            file_paths,
                            self.environment,
                            self.rocket,
                            self.flight,
                            sim_counter,
                            errors_lock,
                            go_write_inputs,
                            go_write_results,
                            go_read_inputs,
                            go_read_results,
                            shared_inputs_buffer.name,
                            shared_results_buffer.name,
                            inputs_size,
                            results_size,
                            n_sim_memory,
                            self.export_sample_time,
                        ),
                    )
                    processes.append(p)

                # Starts all the processes
                for p in processes:
                    p.start()

                # create writer workers
                input_writer_stop_event = manager.Event()
                results_writer_stop_event = manager.Event()

                input_writer = Process(
                    target=self._write_data_worker,
                    args=(
                        file_paths["input_file"],
                        go_write_inputs,
                        go_read_inputs,
                        shared_inputs_buffer.name,
                        inputs_size,
                        input_writer_stop_event,
                        n_sim_memory,
                        light_mode,
                    ),
                )

                results_writer = Process(
                    target=self._write_data_worker,
                    args=(
                        file_paths["output_file"],
                        go_write_results,
                        go_read_results,
                        shared_results_buffer.name,
                        results_size,
                        results_writer_stop_event,
                        n_sim_memory,
                        light_mode,
                    ),
                )

                # start the writer workers
                input_writer.start()
                results_writer.start()

                # Joins all the processes
                for p in processes:
                    p.join()

                print("Joining writer workers.")
                # stop the writer workers
                input_writer_stop_event.set()
                results_writer_stop_event.set()

                print("Waiting for writer workers to join.")
                # join the writer workers
                input_writer.join()
                results_writer.join()

                self.number_of_simulations = sim_counter.get_count()

                parallel_end = time()

                print("-" * 80 + "\nAll workers joined, simulation complete.")
                print(
                    f"In total, {sim_counter.get_count() - idx_i} simulations were performed."
                )
                print(
                    "Simulation took",
                    parallel_end - parallel_start_time,
                    "seconds to run.",
                )

        finally:
            # ensure shared memory is realeased
            shared_inputs_buffer.close()
            shared_results_buffer.close()
            shared_inputs_buffer.unlink()
            shared_results_buffer.unlink()

    @staticmethod
    def __run_simulation_worker(
        light_mode,
        file_paths,
        sto_env,
        sto_rocket,
        sto_flight,
        sim_counter,
        errors_lock,
        go_write_inputs,
        go_write_results,
        go_read_inputs,
        go_read_results,
        shared_inputs_name,
        shared_results_name,
        inputs_size,
        results_size,
        n_sim_memory,
        export_sample_time,
    ):
        """
        Runs a single simulation worker.

        Parameters
        ----------
        light_mode : bool
            If True, only variables from the export_list will be saved to
            the output file as a .txt file. If False, all variables will be
            saved to the output file as a .h5 file.
        file_paths : dict
            Dictionary with the file paths.
        sto_env : StochasticEnvironment
            Stochastic environment object.
        sto_rocket : StochasticRocket
            Stochastic rocket object.
        sto_flight : StochasticFlight
            Stochastic flight object.
        sim_counter : SimCounter
            Simulation counter object.
        errors_lock : Lock
            Lock to write errors to the error file.
        go_write_inputs : list
            List of semaphores to write the inputs.
        go_write_results : list
            List of semaphores to write the results.
        go_read_inputs : list
            List of semaphores to read the inputs.
        go_read_results : list
            List of semaphores to read the results.
        shared_inputs_name : str
            Name of the shared memory buffer for the inputs.
        shared_results_name : str
            Name of the shared memory buffer for the results.
        inputs_size : int
            Size of the inputs to be written.
        results_size : int
            Size of the results to be written.
        n_sim_memory : int
            Number of simulations that can be stored in memory.
=======
    # Auxiliary methods

    def __run_single_simulation(self, input_file, output_file):
        """
        Runs a single simulation and saves the inputs and outputs to the
        respective files.

        Parameters
        ----------
        input_file : str
            The file object to write the inputs.
        output_file : str
            The file object to write the outputs.
>>>>>>> d977fbe1

        Returns
        -------
        None
        """
<<<<<<< HEAD
        # open shared memory buffers
        shm_inputs = shared_memory.SharedMemory(shared_inputs_name)
        shm_results = shared_memory.SharedMemory(shared_results_name)

        shared_inputs_buffer = np.ndarray(
            (n_sim_memory, inputs_size), dtype=ctypes.c_ubyte, buffer=shm_inputs.buf
        )
        shared_results_buffer = np.ndarray(
            (n_sim_memory, results_size), dtype=ctypes.c_ubyte, buffer=shm_results.buf
        )

        try:
            while True:
                sim_idx = sim_counter.increment()
                if sim_idx == -1:
                    break

                env = sto_env.create_object()
                rocket = sto_rocket.create_object()
                rail_length = sto_flight._randomize_rail_length()
                inclination = sto_flight._randomize_inclination()
                heading = sto_flight._randomize_heading()
                initial_solution = sto_flight.initial_solution
                terminate_on_apogee = sto_flight.terminate_on_apogee

                monte_carlo_flight = Flight(
                    rocket=rocket,
                    environment=env,
                    rail_length=rail_length,
                    inclination=inclination,
                    heading=heading,
                    initial_solution=initial_solution,
                    terminate_on_apogee=terminate_on_apogee,
                )

                # Export to file
                inputs_dict = dict(
                    item
                    for d in [
                        sto_env.last_rnd_dict,
                        sto_rocket.last_rnd_dict,
                        sto_flight.last_rnd_dict,
                    ]
                    for item in d.items()
                )

                inputs_dict["idx"] = sim_idx
                inputs_dict = MonteCarlo.prepare_export_data(
                    inputs_dict, export_sample_time, remove_functions=True
                )

                if light_mode:
                    # Construct the dict with the results from the flight
                    results = {
                        export_item: getattr(monte_carlo_flight, export_item)
                        for export_item in file_paths["export_list"]
                    }

                    export_inputs = json.dumps(inputs_dict, cls=RocketPyEncoder)
                    export_outputs = json.dumps(results, cls=RocketPyEncoder)

                else:
                    # serialize data
                    flight_results = MonteCarlo.prepare_export_data(
                        monte_carlo_flight, sample_time=export_sample_time
                    )

                    # place data in dictionary as it will be found in output file
                    export_inputs = {
                        str(sim_idx): inputs_dict,
                    }

                    export_outputs = {
                        str(sim_idx): flight_results,
                    }

                # convert to bytes
                export_inputs_bytes = pickle.dumps(export_inputs)
                export_outputs_bytes = pickle.dumps(export_outputs)

                if len(export_inputs_bytes) > inputs_size:
                    raise ValueError(
                        "Input data is too large to fit in the shared memory buffer."
                    )

                if len(export_outputs_bytes) > results_size:
                    raise ValueError(
                        "Output data is too large to fit in the shared memory buffer."
                    )

                # add padding to make sure the byte stream fits in the allocated space
                export_inputs_bytes = export_inputs_bytes.ljust(inputs_size, b'\0')
                export_outputs_bytes = export_outputs_bytes.ljust(results_size, b'\0')

                # write to shared memory
                MonteCarlo.__export_simulation_data(
                    go_write_inputs,
                    go_read_inputs,
                    shared_inputs_buffer,
                    export_inputs_bytes,
                )

                # write data to the shared buffer
                MonteCarlo.__export_simulation_data(
                    go_write_results,
                    go_read_results,
                    shared_results_buffer,
                    export_outputs_bytes,
                )

                # update user on progress
                sim_counter.reprint(
                    sim_idx,
                    end="\n",
                    flush=False,
                )

        except Exception as error:
            print(f"Error on iteration {sim_idx}: {error}")

            # write error to file
            errors_lock.acquire()
            with open(file_paths["error_file"], mode='a', encoding="utf-8") as f:
                f.write(json.dumps(inputs_dict, cls=RocketPyEncoder) + "\n")
            errors_lock.release()

            raise error

        finally:
            print("Worker stopped.")

    def __run_single_simulation(
        self, sim_idx, input_file, output_file, light_mode=False
    ):
        """Runs a single simulation and saves the inputs and outputs to the
        respective files."""
        # Update iteration count
        self.iteration_count += 1
        # Run trajectory simulation
=======
        self.__iteration_count += 1

>>>>>>> d977fbe1
        monte_carlo_flight = Flight(
            rocket=self.rocket.create_object(),
            environment=self.environment.create_object(),
            rail_length=self.flight._randomize_rail_length(),
            inclination=self.flight._randomize_inclination(),
            heading=self.flight._randomize_heading(),
            initial_solution=self.flight.initial_solution,
            terminate_on_apogee=self.flight.terminate_on_apogee,
        )

        self._inputs_dict = dict(
            item
            for d in [
                self.environment.last_rnd_dict,
                self.rocket.last_rnd_dict,
                self.flight.last_rnd_dict,
            ]
            for item in d.items()
        )
        self._inputs_dict["idx"] = sim_idx

<<<<<<< HEAD
        # Export inputs and outputs to file
        if light_mode:
            self.__export_flight_data(
                flight=monte_carlo_flight,
                inputs_dict=self._inputs_dict,
                input_file=input_file,
                output_file=output_file,
            )
        else:
            # serialize data
            flight_results = MonteCarlo.prepare_export_data(
                monte_carlo_flight, sample_time=self.export_sample_time
            )

            # place data in dictionary as it will be found in output file
            export_inputs = {
                str(sim_idx): self._inputs_dict,
            }
            export_outputs = {
                str(sim_idx): flight_results,
            }

            self.__dict_to_h5(input_file, '/', export_inputs)
            self.__dict_to_h5(output_file, '/', export_outputs)
=======
        self.__export_flight_data(
            flight=monte_carlo_flight,
            inputs_dict=self._inputs_dict,
            input_file=input_file,
            output_file=output_file,
        )
>>>>>>> d977fbe1

        average_time = (process_time() - self.__start_cpu_time) / self.__iteration_count
        estimated_time = int(
            (self.number_of_simulations - self.__iteration_count) * average_time
        )
        self.__reprint(
            f"Current iteration: {self.__iteration_count:06d} | "
            f"Average Time per Iteration: {average_time:.3f} s | "
            f"Estimated time left: {estimated_time} s",
            end="\r",
            flush=True,
        )

    @staticmethod
    def __export_simulation_data(go_write, go_read, shared_buffer, export_bytes):
        """
        Export the simulation data to the shared memory buffer. This function
        will loop through the shared memory buffer to find an empty slot, write
        the data to the shared buffer, and signal the input reader that the data
        is ready.

        Parameters
        ----------
        go_write : list
            List of semaphores to write the data.
        go_read : list
            List of semaphores to read the data.
        shared_buffer : np.ndarray
            Shared memory buffer with the data.
        export_bytes : bytes
            Data to be written to the shared buffer.

        Returns
        -------
        bool
            True if the data was saved. An error will be raised otherwise.
        """
        i = 0
        found_slot = False

        # loop through the shared memory buffer to find an empty slot
        while not found_slot:
            if i >= len(go_write):
                i = 0

            # try to acquire the semaphore, skip if it is already acquired
            if go_write[i].acquire(timeout=1e-3):
                # write data to the shared buffer
                shared_buffer[i] = np.frombuffer(export_bytes, dtype=ctypes.c_ubyte)

                # signal the input reader that the data is ready
                go_read[i].release()
                found_slot = True
            else:
                i += 1

        return True

    @staticmethod
    def __loop_though_buffer(
        file,
        shared_buffer,
        go_read_semaphores,
        go_write_semaphores,
        light_mode,
    ):
        """
        Loop through the shared buffer, writing the data to the file.

        Parameters
        ----------
        file : h5py.File or TextIOWrapper
            File object to write the data.
        shared_buffer : np.ndarray
            Shared memory buffer with the data.
        go_read_semaphores : list
            List of semaphores to read the data.
        go_write_semaphores : list
            List of semaphores to write the data.
        light_mode : bool
            If True, only variables from the export_list will be saved to
            the output file as a .txt file. If False, all variables will be
            saved to the output file as a .h5 file.

        Returns
        -------
        None
        """
        # loop through all the semaphores
        for i, sem in enumerate(go_read_semaphores):
            # try to acquire the semaphore, skip if it is already acquired
            if sem.acquire(timeout=1e-3):
                # retrieve the data from the shared buffer
                data = shared_buffer[i]
                data_deserialized = pickle.loads(bytes(data))

                # write data to the file
                if light_mode:
                    file.write(data_deserialized + "\n")
                else:
                    MonteCarlo.__dict_to_h5(file, "/", data_deserialized)

                # release the write semaphore // tell worker it can write again
                go_write_semaphores[i].release()

    @staticmethod
    def _write_data_worker(
        file_path,
        go_write_semaphores,
        go_read_semaphores,
        shared_name,
        data_size,
        stop_event,
        n_sim_memory,
        light_mode,
    ):
        """
        Worker function to write data to the file.

        Parameters
        ----------
        file_path : str
            Path to the file to write the data.
        go_write_semaphores : list
            List of semaphores to write the data.
        go_read_semaphores : list
            List of semaphores to read the data.
        shared_name : str
            Name of the shared memory buffer.
        data_size : int
            Size of the data to be written.
        stop_event : Event
            Event to stop the worker.
        n_sim_memory : int
            Number of simulations that can be stored in memory.
        light_mode : bool
            If True, only variables from the export_list will be saved to
            the output file as a .txt file. If False, all variables will be
            saved to the output file as a .h5 file.
        """
        shm = shared_memory.SharedMemory(shared_name)
        shared_buffer = np.ndarray(
            (n_sim_memory, data_size), dtype=ctypes.c_ubyte, buffer=shm.buf
        )
        if light_mode:
            with open(file_path, mode="a", encoding="utf-8") as f:
                while not stop_event.is_set():
                    MonteCarlo.__loop_though_buffer(
                        f,
                        shared_buffer,
                        go_read_semaphores,
                        go_write_semaphores,
                        light_mode,
                    )

                # loop through the remaining data
                MonteCarlo.__loop_though_buffer(
                    f,
                    shared_buffer,
                    go_read_semaphores,
                    go_write_semaphores,
                    light_mode,
                )

        else:
            with h5py.File(file_path, 'a') as h5_file:
                # loop until the stop event is set
                while not stop_event.is_set():
                    MonteCarlo.__loop_though_buffer(
                        h5_file,
                        shared_buffer,
                        go_read_semaphores,
                        go_write_semaphores,
                        light_mode,
                    )

                # loop through the remaining data
                MonteCarlo.__loop_though_buffer(
                    h5_file,
                    shared_buffer,
                    go_read_semaphores,
                    go_write_semaphores,
                    light_mode,
                )

    @staticmethod
    def __downsample_recursive(data_dict, max_time, sample_time):
        """
        Given a dictionary, this function will downsample all arrays in the
        dictionary to the sample_time, filling the arrays up to the max_time.
        The function is recursive, so it will go through all the nested
        dictionaries.

        Parameters
        ----------
        data_dict : dict
            Dictionary to be downsampled.
        max_time : float
            Maximum time to fill the arrays.
        sample_time : float
            Sample time to downsample the arrays.

        Returns
        -------
        dict
            Downsampled dictionary.
        """
        # calculate the new size of the arrays
        new_size = int(max_time / sample_time) + 1

        # downsample the arrays
        for key, value in data_dict.items():
            if isinstance(value, dict):
                data_dict[key] = MonteCarlo.__downsample_recursive(
                    value, max_time, sample_time
                )
            elif isinstance(value, np.ndarray):
                if len(value.shape) > 1:
                    new_array = np.zeros((new_size, value.shape[1]), dtype=value.dtype)
                else:
                    new_array = np.zeros((new_size, 1), dtype=value.dtype)

                data_dict[key] = new_array
            else:
                data_dict[key] = value

        return data_dict

    def __get_export_size(self, light_mode):
        """
        This function runs a simulation, fills all exported arrays up to the max
        time, serializes the dictionary, and returns the size of the serialized
        dictionary. The purpose is to estimate the size of the exported data.
        """
        # Run trajectory simulation
        env = self.environment.create_object()
        rocket = self.rocket.create_object()
        rail_length = self.flight._randomize_rail_length()
        inclination = self.flight._randomize_inclination()
        heading = self.flight._randomize_heading()
        initial_solution = self.flight.initial_solution
        terminate_on_apogee = self.flight.terminate_on_apogee

        monte_carlo_flight = Flight(
            rocket=rocket,
            environment=env,
            rail_length=rail_length,
            inclination=inclination,
            heading=heading,
            initial_solution=initial_solution,
            terminate_on_apogee=terminate_on_apogee,
        )

        if monte_carlo_flight.max_time is None or monte_carlo_flight.max_time <= 0:
            raise ValueError(
                "The max_time attribute must be greater than zero. To use parallel mode."
            )

        # Export inputs and outputs to file
        export_inputs = dict(
            item
            for d in [
                self.environment.last_rnd_dict,
                self.rocket.last_rnd_dict,
                self.flight.last_rnd_dict,
            ]
            for item in d.items()
        )
        export_inputs["idx"] = 123456789

        export_inputs = self.prepare_export_data(
            export_inputs, self.export_sample_time, remove_functions=True
        )

        export_inputs = self.__downsample_recursive(
            data_dict=export_inputs,
            max_time=monte_carlo_flight.max_time,
            sample_time=self.export_sample_time,
        )

        if light_mode:
            results = {
                export_item: getattr(monte_carlo_flight, export_item)
                for export_item in self.export_list
            }

            export_inputs_bytes = json.dumps(export_inputs, cls=RocketPyEncoder)
            results_bytes = json.dumps(results, cls=RocketPyEncoder)
        else:
            flight_results = self.prepare_export_data(
                monte_carlo_flight, self.export_sample_time
            )
            results = {"probe_flight": flight_results}

            # downsample the arrays, filling them up to the max time
            results = self.__downsample_recursive(
                data_dict=results,
                max_time=monte_carlo_flight.max_time,
                sample_time=self.export_sample_time,
            )

        # serialize the dictionary
        export_inputs_bytes = pickle.dumps(export_inputs)
        results_bytes = pickle.dumps(results)

        # get the size of the serialized dictionary
        export_inputs_size = len(export_inputs_bytes)
        results_size = len(results_bytes)

        return export_inputs_size, results_size

    def __close_files(self, input_file, output_file, error_file):
        """
        Closes all the files.

        Parameters
        ----------
        input_file : str
            The file object to write the inputs.
        output_file : str
            The file object to write the outputs.
        error_file : str
            The file object to write the errors.

        Returns
        -------
        None
        """
        input_file.close()
        output_file.close()
        error_file.close()

<<<<<<< HEAD
    def __finalize_simulation(self, input_file, output_file, error_file, light_mode):
        """Finalizes the simulation, closes the files and prints the results."""
=======
    def __terminate_simulation(self, input_file, output_file, error_file):
        """
        Terminates the simulation, closes the files and prints the results.

        Parameters
        ----------
        input_file : str
            The file object to write the inputs.
        output_file : str
            The file object to write the outputs.
        error_file : str
            The file object to write the errors.

        Returns
        -------
        None
        """
>>>>>>> d977fbe1
        final_string = (
            f"Completed {self.__iteration_count} iterations. Total CPU time: "
            f"{process_time() - self.__start_cpu_time:.1f} s. Total wall time: "
            f"{time() - self.__start_time:.1f} s\n"
        )

        self.__reprint(final_string + "Saving results.", flush=True)

        # close files to guarantee saving
        self.__close_files(input_file, output_file, error_file)

        if light_mode:
            # resave the files on self and calculate post simulation attributes
            self.input_file = self.batch_path / f"{self.filename}.inputs.txt"
            self.output_file = self.batch_path / f"{self.filename}.outputs.txt"
            self.error_file = self.batch_path / f"{self.filename}.errors.txt"

        print(f"Results saved to {self._output_file}")

    def __export_flight_data(
        self,
        flight,
        inputs_dict,
        input_file,
        output_file,
    ):
        """
        Exports the flight data to the respective files.

        Parameters
        ----------
        flight : Flight
            The Flight object containing the flight data.
        inputs_dict : dict
            Dictionary containing the inputs used in the simulation.
        input_file : str
            The file object to write the inputs.
        output_file : str
            The file object to write the outputs.

        Returns
        -------
        None
        """
        results = {
            export_item: getattr(flight, export_item)
            for export_item in self.export_list
        }

        input_file.write(json.dumps(inputs_dict, cls=RocketPyEncoder) + "\n")
        output_file.write(json.dumps(results, cls=RocketPyEncoder) + "\n")

    def __check_export_list(self, export_list):
        """
        Checks if the export_list is valid and returns a valid list. If no
        export_list is provided, the standard list is used.

        Parameters
        ----------
        export_list : list
            The list of variables to export. If None, the default list will be
            used. Default is None.

        Returns
        -------
        list
            Validated export list.
        """
        standard_output = set(
            {
                "apogee",
                "apogee_time",
                "apogee_x",
                "apogee_y",
                "t_final",
                "x_impact",
                "y_impact",
                "impact_velocity",
                "initial_stability_margin",
                "out_of_rail_stability_margin",
                "out_of_rail_time",
                "out_of_rail_velocity",
                "max_mach_number",
                "frontal_surface_wind",
                "lateral_surface_wind",
            }
        )
        # NOTE: this list needs to be updated with Flight numerical properties
        #       example: You added the property 'inclination' to Flight.
        #       But don't add other types.
        can_be_exported = set(
            {
                "inclination",
                "heading",
                "effective1rl",
                "effective2rl",
                "out_of_rail_time",
                "out_of_rail_time_index",
                "out_of_rail_state",
                "out_of_rail_velocity",
                "rail_button1_normal_force",
                "max_rail_button1_normal_force",
                "rail_button1_shear_force",
                "max_rail_button1_shear_force",
                "rail_button2_normal_force",
                "max_rail_button2_normal_force",
                "rail_button2_shear_force",
                "max_rail_button2_shear_force",
                "out_of_rail_static_margin",
                "apogee_state",
                "apogee_time",
                "apogee_x",
                "apogee_y",
                "apogee",
                "x_impact",
                "y_impact",
                "z_impact",
                "impact_velocity",
                "impact_state",
                "parachute_events",
                "apogee_freestream_speed",
                "final_static_margin",
                "frontal_surface_wind",
                "initial_static_margin",
                "lateral_surface_wind",
                "max_acceleration",
                "max_acceleration_time",
                "max_dynamic_pressure_time",
                "max_dynamic_pressure",
                "max_mach_number_time",
                "max_mach_number",
                "max_reynolds_number_time",
                "max_reynolds_number",
                "max_speed_time",
                "max_speed",
                "max_total_pressure_time",
                "max_total_pressure",
                "t_final",
            }
        )
        if export_list:
            for attr in set(export_list):
                if not isinstance(attr, str):
                    raise TypeError("Variables in export_list must be strings.")

                # Checks if attribute is not valid
                if attr not in can_be_exported:
                    raise ValueError(
                        f"Attribute '{attr}' can not be exported. Check export_list."
                    )
        else:
            # No export list provided, using default list instead.
            export_list = standard_output

        return export_list

    def __reprint(self, msg, end="\n", flush=False):
        """
        Prints a message on the same line as the previous one and replaces the
        previous message with the new one, deleting the extra characters from
        the previous message.

        Parameters
        ----------
        msg : str
            Message to be printed.
        end : str, optional
            String appended after the message. Default is a new line.
        flush : bool, optional
            If True, the output is flushed. Default is False.

        Returns
        -------
        None
        """
        len_msg = len(msg)
        if len_msg < self._last_print_len:
            msg += " " * (self._last_print_len - len_msg)
        else:
            self._last_print_len = len_msg

        print(msg, end=end, flush=flush)

    # Properties and setters

    @property
    def input_file(self):
        """String representing the filepath of the input file"""
        return self._input_file

    @input_file.setter
    def input_file(self, value):
        """
        Setter for input_file. Sets/updates inputs_log.

        Parameters
        ----------
        value : str
            The filepath of the input file.

        Returns
        -------
        None
        """
        self._input_file = value
        self.set_inputs_log()

    @property
    def output_file(self):
        """String representing the filepath of the output file"""
        return self._output_file

    @output_file.setter
    def output_file(self, value):
        """
        Setter for output_file. Sets/updates outputs_log, num_of_loaded_sims,
        results, and processed_results.

        Parameters
        ----------
        value : str
            The filepath of the output file.

        Returns
        -------
        None
        """
        self._output_file = value
        self.set_outputs_log()
        self.set_num_of_loaded_sims()
        self.set_results()
        self.set_processed_results()

    @property
    def error_file(self):
        """String representing the filepath of the error file"""
        return self._error_file

    @error_file.setter
    def error_file(self, value):
        """
        Setter for error_file. Sets/updates errors_log.

        Parameters
        ----------
        value : str
            The filepath of the error file.

        Returns
        -------
        None
        """
        self._error_file = value
        self.set_errors_log()

    # Setters for post simulation attributes

    def set_inputs_log(self):
        """
        Sets inputs_log from a file into an attribute for easy access.

        Returns
        -------
        None
        """
        self.inputs_log = []
        with open(self.input_file, mode="r", encoding="utf-8") as rows:
            for line in rows:
                self.inputs_log.append(json.loads(line))

    def set_outputs_log(self):
        """
        Sets outputs_log from a file into an attribute for easy access.

        Returns
        -------
        None
        """
        self.outputs_log = []
        with open(self.output_file, mode="r", encoding="utf-8") as rows:
            for line in rows:
                self.outputs_log.append(json.loads(line))

    def set_errors_log(self):
        """
        Sets errors_log from a file into an attribute for easy access.

        Returns
        -------
        None
        """
        self.errors_log = []
        with open(self.error_file, mode="r", encoding="utf-8") as errors:
            for line in errors:
                self.errors_log.append(json.loads(line))

    def set_num_of_loaded_sims(self):
        """
        Determines the number of simulations loaded from output_file being
        currently used.

        Returns
        -------
        None
        """
        with open(self.output_file, mode="r", encoding="utf-8") as outputs:
            self.num_of_loaded_sims = sum(1 for _ in outputs)

    def set_results(self):
        """
        Monte Carlo results organized in a dictionary where the keys are the
        names of the saved attributes, and the values are lists with all the
        result numbers of the respective attributes. For instance:

            .. code-block:: python

                {
                    'apogee': [1000, 1001, 1002, ...],
                    'max_speed': [100, 101, 102, ...],
                }

        Returns
        -------
        None
        """
        self.results = {}
        for result in self.outputs_log:
            for key, value in result.items():
                if key in self.results:
                    self.results[key].append(value)
                else:
                    self.results[key] = [value]

    def set_processed_results(self):
        """
        Creates a dictionary with the mean and standard deviation of each
        parameter available in the results.

        Returns
        -------
        None
        """
        self.processed_results = {}
        for result, values in self.results.items():
            mean = np.mean(values)
            stdev = np.std(values)
            self.processed_results[result] = (mean, stdev)

    # Import methods

    def import_outputs(self, filename=None):
        """
        Import Monte Carlo results from .txt file and save it into a dictionary.

        Parameters
        ----------
        filename : str, optional
            Name or directory path to the file to be imported. If none,
            self.filename will be used.

        Returns
        -------
        None

        Notes
        -----
        Notice that you can import the outputs, inputs, and errors from the a
        file without the need to run simulations. You can use previously saved
        files to process analyze the results or to continue a simulation.
        """
        filepath = filename if filename else self.filename

        try:
            with open(f"{filepath}.outputs.txt", "r+", encoding="utf-8"):
                self.output_file = f"{filepath}.outputs.txt"
        except FileNotFoundError:
            with open(filepath, "r+", encoding="utf-8"):
                self.output_file = filepath

        print(
            f"A total of {self.num_of_loaded_sims} simulations results were "
            f"loaded from the following output file: {self.output_file}\n"
        )

    def import_inputs(self, filename=None):
        """
        Import Monte Carlo inputs from .txt file and save it into a dictionary.

        Parameters
        ----------
        filename : str, optional
            Name or directory path to the file to be imported. If none,
            self.filename will be used.

        Returns
        -------
        None
        """
        filepath = filename if filename else self.filename

        try:
            with open(f"{filepath}.inputs.txt", "r+", encoding="utf-8"):
                self.input_file = f"{filepath}.inputs.txt"
        except FileNotFoundError:
            with open(filepath, "r+", encoding="utf-8"):
                self.input_file = filepath

        print(f"The following input file was imported: {self.input_file}")

    def import_errors(self, filename=None):
        """
        Import Monte Carlo errors from .txt file and save it into a dictionary.

        Parameters
        ----------
        filename : str, optional
            Name or directory path to the file to be imported. If none,
            self.filename will be used.

        Returns
        -------
        None
        """
        filepath = filename if filename else self.filename

        try:
            with open(f"{filepath}.errors.txt", "r+", encoding="utf-8"):
                self.error_file = f"{filepath}.errors.txt"
        except FileNotFoundError:
            with open(filepath, "r+", encoding="utf-8"):
                self.error_file = filepath
        print(f"The following error file was imported: {self.error_file}")

    def import_results(self, filename=None):
        """
        Import Monte Carlo results from .txt file and save it into a dictionary.

        Parameters
        ----------
        filename : str, optional
            Name or directory path to the file to be imported. If none,
            self.filename will be used.

        Returns
        -------
        None
        """
        filepath = filename if filename else self.filename

        self.import_outputs(filename=filepath)
        self.import_inputs(filename=filepath)
        self.import_errors(filename=filepath)

    # Export methods

    def export_ellipses_to_kml(  # pylint: disable=too-many-statements
        self,
        filename,
        origin_lat,
        origin_lon,
        type="all",  # TODO: Don't use "type" as a parameter name, it's a reserved word  # pylint: disable=redefined-builtin
        resolution=100,
        color="ff0000ff",
    ):
        """
        Generates a KML file with the ellipses on the impact point, which can be
        used to visualize the dispersion ellipses on Google Earth.

        Parameters
        ----------
        filename : str
            Name to the KML exported file.
        origin_lat : float
            Latitude coordinate of Ellipses' geometric center, in degrees.
        origin_lon : float
            Longitude coordinate of Ellipses' geometric center, in degrees.
        type : str, optional
            Type of ellipses to be exported. Options are: 'all', 'impact' and
            'apogee'. Default is 'all', it exports both apogee and impact ellipses.
        resolution : int, optional
            Number of points to be used to draw the ellipse. Default is 100. You
            can increase this number to make the ellipse smoother, but it will
            increase the file size. It is recommended to keep it below 1000.
        color : str, optional
            Color of the ellipse. Default is 'ff0000ff', which is red. Kml files
            use an 8 digit HEX color format, see its docs.

        Returns
        -------
        None

        Notes
        -----
        - For further understanding on .kml files, see the official documentation:\
            https://developers.google.com/kml/documentation/kmlreference
        - You can set a pair of origin coordinates different from the launch site\
            to visualize the dispersion as if the rocket was launched from that\
            point. This is useful to visualize the dispersion ellipses in a\
            different location. However, this approach is not accurate for\
            large distances offsets, as the atmospheric conditions may change.
        """
        # TODO: The lat and lon should be optional arguments, we can get it from the env
        (
            impact_ellipses,
            apogee_ellipses,
            *_,
        ) = generate_monte_carlo_ellipses(self.results)
        outputs = []

        if type in ["all", "impact"]:
            outputs = outputs + generate_monte_carlo_ellipses_coordinates(
                impact_ellipses, origin_lat, origin_lon, resolution=resolution
            )

        if type in ["all", "apogee"]:
            outputs = outputs + generate_monte_carlo_ellipses_coordinates(
                apogee_ellipses, origin_lat, origin_lon, resolution=resolution
            )

        # TODO: Non-iterable value output is used in an iterating context PylintE1133:
        kml_data = [[(coord[1], coord[0]) for coord in output] for output in outputs]

        kml = simplekml.Kml()

        for i in range(len(outputs)):
            if (type == "all" and i < 3) or (type == "impact"):
                ellipse_name = "Impact \u03C3" + str(i + 1)
            elif type == "all" and i >= 3:
                ellipse_name = "Apogee \u03C3" + str(i - 2)
            else:
                ellipse_name = "Apogee \u03C3" + str(i + 1)

            mult_ell = kml.newmultigeometry(name=ellipse_name)
            mult_ell.newpolygon(
                outerboundaryis=kml_data[i],
                name="Ellipse " + str(i),
            )
            # Setting ellipse style
            mult_ell.tessellate = 1
            mult_ell.visibility = 1
            mult_ell.style.linestyle.color = color
            mult_ell.style.linestyle.width = 3
            mult_ell.style.polystyle.color = simplekml.Color.changealphaint(
                100, simplekml.Color.blue
            )

        kml.save(filename)

    def info(self):
        """
        Print information about the Monte Carlo simulation.

        Returns
        -------
        None
        """
        self.prints.all()

    def all_info(self):
        """
        Print and plot information about the Monte Carlo simulation and its results.

        Returns
        -------
        None
        """
        self.info()
        self.plots.ellipses()
        self.plots.all()

    @staticmethod
    def time_function_serializer(function_object, t_range=None, sample_time=None):
        """
        Method to serialize a Function object into a numpy array. If the function is
        callable, it will be discretized. If the downsample_time is specified, the
        function will be downsampled. This serializer should not be used for
        function that are not time dependent.

        Parameters
        ----------
        function_object : Function
            Function object to be serialized.
        t_range : tuple, optional
            Tuple with the initial and final time of the function. Default is None.
        sample_time : float, optional
            Time interval between samples. Default is None.

        Returns
        -------
        np.ndarray
            Serialized function as a numpy array.
        """
        func = deepcopy(function_object)

        # Discretize the function if it is callable
        if callable(function_object.source):
            if t_range is not None:
                func.set_discrete(*t_range, (t_range[1] - t_range[0]) / sample_time)
            else:
                raise ValueError("t_range must be specified for callable functions")

        source = func.get_source()

        # Ensure the downsampling is applied
        if sample_time is not None:
            t0 = source[0, 0]
            tf = source[-1, 0]
            t = np.arange(t0, tf, sample_time)
            y = func(t)
            source = np.column_stack((t, y))

        return source

    @staticmethod
    def prepare_export_data(obj, sample_time=0.1, remove_functions=False):
        """
        Inspects the attributes of an object and returns a dictionary of its
        attributes.

        Parameters
        ----------
        obj : object
            The object whose attributes are to be inspected.

        Returns
        -------
        dict
            A dictionary containing the attributes of the object.
            If the attribute is a Function object, it is serialized using
            `function_serializer`. If the attribute is a dictionary, it is recursively
            inspected using `inspect_object_attributes`. Only includes attributes that
            are integers, floats, dictionaries or Function objects.
        """
        result = {}

        if isinstance(obj, dict):
            # Iterate through all attributes of the object
            for attr_name, attr_value in obj.items():
                # Filter out private attributes and check if the attribute is of a type we are interested in
                if not attr_name.startswith('_') and isinstance(
                    attr_value, (int, float, dict, Function)
                ):
                    if isinstance(attr_value, (int, float)):
                        result[attr_name] = attr_value

                    elif isinstance(attr_value, dict):
                        result[attr_name] = MonteCarlo.prepare_export_data(
                            attr_value, sample_time
                        )

                    elif not remove_functions and isinstance(attr_value, Function):
                        # Serialize the Functions
                        result[attr_name] = MonteCarlo.time_function_serializer(
                            attr_value, None, sample_time
                        )
        else:
            # Iterate through all attributes of the object
            for attr_name in dir(obj):
                attr_value = getattr(obj, attr_name)

                # Filter out private attributes and check if the attribute is of a type we are interested in
                if not attr_name.startswith('_') and isinstance(
                    attr_value, (int, float, dict, Function)
                ):
                    if isinstance(attr_value, (int, float)):
                        result[attr_name] = attr_value

                    elif isinstance(attr_value, dict):
                        result[attr_name] = MonteCarlo.prepare_export_data(
                            attr_value, sample_time
                        )

                    elif not remove_functions and isinstance(attr_value, Function):
                        # Serialize the Functions
                        result[attr_name] = MonteCarlo.time_function_serializer(
                            attr_value, None, sample_time
                        )

        return result

    @staticmethod
    def __get_initial_sim_idx(file, append, light_mode):
        """
        Get the initial simulation index from the filename.

        Parameters
        ----------
        filename : str
            Name of the file to be analyzed.
        append : bool
            If True, the file will be opened in append mode. Default is False.
        light_mode : bool
            If True, the file will be opened in light mode. Default is False.

        Returns
        -------
        int
            Initial simulation index.
        """
        if append is False:
            return 0

        if light_mode:  # txt file / light mode
            lines = file.readlines()
            idx = len(lines)

        else:  # h5 file / heavy mode
            if len(file.keys()) == 0:
                idx = 0
            else:
                # avoid overwriting since parallel mode does not save in order
                keys = [int(key) for key in file.keys()]
                idx = max(keys) + 1

        return idx

    @staticmethod
    def __dict_to_h5(h5_file, path, dic):
        """
        Converts a dictionary to a h5 file.

        Parameters
        ----------
        h5_file : h5py.File
            File object to be written.
        path : str
            Path to the group to be created.
        dic : dict
            Dictionary to be converted.

        Returns
        -------
        None
        """
        for key, item in dic.items():
            if isinstance(item, (np.int64, np.float64, int, float)):
                data = np.array([[item]])
                h5_file.create_dataset(
                    path + key, data=data, shape=data.shape, dtype=data.dtype
                )
            elif isinstance(item, np.ndarray):
                if len(item.shape) < 2:
                    item = item.reshape(-1, 1)  # Ensure it is a column vector
                h5_file.create_dataset(
                    path + key,
                    data=item,
                    shape=item.shape,
                    dtype=item.dtype,
                )
            elif isinstance(item, (str, bytes)):
                h5_file.create_dataset(
                    path + key,
                    data=item,
                )
            elif isinstance(item, Function):
                raise TypeError(
                    "Function objects should be preprocessed before saving."
                )
            elif isinstance(item, dict):
                MonteCarlo.__dict_to_h5(h5_file, path + key + '/', item)
            else:
                pass  # Implement other types as needed


class MonteCarloManager(BaseManager):
    def __init__(self):
        super().__init__()
        self.register('Lock', Lock)
        self.register('Event', Event)
        self.register('Semaphore', Semaphore)
        self.register('SimCounter', SimCounter)
        self.register('StochasticEnvironment', StochasticEnvironment)
        self.register('StochasticRocket', StochasticRocket)
        self.register('StochasticFlight', StochasticFlight)


class SimCounter:
    def __init__(self, initial_count, n_simulations, parallel_start_time):
        self.initial_count = initial_count
        self.count = initial_count
        self.n_simulations = n_simulations
        self._last_print_len = 0  # used to print on the same line
        self.initial_time = parallel_start_time

    def increment(self):
        if self.count >= self.n_simulations:
            return -1

        self.count += 1
        return self.count - 1

    def set_count(self, count):
        self.count = count

    def get_count(self):
        return self.count

    def get_n_simulations(self):
        return self.n_simulations

    def get_intial_time(self):
        return self.initial_time

    def reprint(self, sim_idx, end="\n", flush=False):
        """Prints a message on the same line as the previous one and replaces
        the previous message with the new one, deleting the extra characters
        from the previous message.

        Parameters
        ----------
        msg : str
            Message to be printed.
        end : str, optional
            String appended after the message. Default is a new line.
        flush : bool, optional
            If True, the output is flushed. Default is False.

        Returns
        -------
        None
        """
        average_time = (time() - self.initial_time) / (self.count - self.initial_count)
        estimated_time = int(
            (self.n_simulations - (self.count - self.initial_count)) * average_time
        )

        msg = f"Current iteration: {sim_idx:06d}"
        msg += f" | Average Time per Iteration: {average_time:.3f} s"
        msg += f" | Estimated time left: {estimated_time} s"

        len_msg = len(msg)
        if len_msg < self._last_print_len:
            msg += " " * (self._last_print_len - len_msg)
        else:
            self._last_print_len = len_msg

        print(msg, end=end, flush=flush)<|MERGE_RESOLUTION|>--- conflicted
+++ resolved
@@ -15,14 +15,11 @@
 
 import ctypes
 import json
-<<<<<<< HEAD
 import os
 import pickle
 from copy import deepcopy
 from pathlib import Path
-=======
 import warnings
->>>>>>> d977fbe1
 from time import process_time, time
 
 import h5py
@@ -97,7 +94,6 @@
     """
 
     def __init__(
-<<<<<<< HEAD
         self,
         filename,
         environment,
@@ -106,11 +102,7 @@
         export_list=None,
         batch_path=None,
         export_sample_time=0.1,
-    ):
-=======
-        self, filename, environment, rocket, flight, export_list=None
-    ):  # pylint: disable=too-many-statements
->>>>>>> d977fbe1
+    ): # pylint: disable=too-many-statements
         """
         Initialize a MonteCarlo object.
 
@@ -126,16 +118,6 @@
         flight : StochasticFlight
             The stochastic flight object to be iterated over.
         export_list : list, optional
-<<<<<<< HEAD
-            The list of variables to export. If None, the default list will
-            be used. Default is None. # TODO: improve docs to explain the
-            default list, and what can be exported.
-        batch_path : str, optional
-            Path to the batch folder to be used in the simulation. Export file
-            will be saved in this folder. Default is None.
-        export_sample_time : float, optional
-            Sample time to downsample the arrays in seconds. Default is 0.1.
-=======
             The list of variables to export. If None, the default list will be
             used, which includes the following variables: `apogee`, `apogee_time`,
             `apogee_x`, `apogee_y`, `t_final`, `x_impact`, `y_impact`,
@@ -143,7 +125,11 @@
             `out_of_rail_stability_margin`, `out_of_rail_time`,
             `out_of_rail_velocity`, `max_mach_number`, `frontal_surface_wind`,
             `lateral_surface_wind`. Default is None.
->>>>>>> d977fbe1
+        batch_path : str, optional
+            Path to the batch folder to be used in the simulation. Export file
+            will be saved in this folder. Default is None.
+        export_sample_time : float, optional
+            Sample time to downsample the arrays in seconds. Default is 0.1.
 
         Returns
         -------
@@ -179,7 +165,7 @@
 
         if not os.path.exists(self.batch_path):
             os.makedirs(self.batch_path)
-
+            
         self.export_list = self.__check_export_list(export_list)
 
         try:
@@ -197,7 +183,7 @@
         except FileNotFoundError:
             self._error_file = self.batch_path / f"{filename}.errors.txt"
 
-<<<<<<< HEAD
+    # pylint: disable=consider-using-with
     def simulate(
         self,
         number_of_simulations,
@@ -205,13 +191,8 @@
         light_mode=False,
         parallel=False,
         n_workers=None,
-    ):
-=======
-    # pylint: disable=consider-using-with
-    def simulate(
-        self, number_of_simulations, append=False
+    
     ):  # pylint: disable=too-many-statements
->>>>>>> d977fbe1
         """
         Runs the Monte Carlo simulation and saves all data.
 
@@ -265,6 +246,7 @@
         else:
             self.__run_in_serial(append, light_mode=light_mode)
 
+
     def __run_in_serial(self, append, light_mode):
         """
         Runs the monte carlo simulation in serial mode.
@@ -314,8 +296,7 @@
 
         # Run simulations
         try:
-<<<<<<< HEAD
-            while self.iteration_count < self.number_of_simulations:
+            while self.__iteration_count < self.number_of_simulations:
                 self.__run_single_simulation(
                     self.iteration_count + idx_i,
                     input_file,
@@ -323,10 +304,6 @@
                     light_mode=light_mode,
                 )
 
-=======
-            while self.__iteration_count < self.number_of_simulations:
-                self.__run_single_simulation(input_file, output_file)
->>>>>>> d977fbe1
         except KeyboardInterrupt:
             print("Keyboard Interrupt, files saved.")
             error_file.write(json.dumps(self._inputs_dict, cls=RocketPyEncoder) + "\n")
@@ -337,14 +314,8 @@
             error_file.write(json.dumps(self._inputs_dict, cls=RocketPyEncoder) + "\n")
             self.__close_files(input_file, output_file, error_file)
             raise error
-        finally:
-            self.total_cpu_time = process_time() - self.__start_cpu_time
-            self.total_wall_time = time() - self.__start_time
-
-        self.__terminate_simulation(input_file, output_file, error_file)
-
-<<<<<<< HEAD
-        self.__finalize_simulation(
+
+        self.__terminate_simulation(
             input_file, output_file, error_file, light_mode=light_mode
         )
 
@@ -656,27 +627,11 @@
             Size of the results to be written.
         n_sim_memory : int
             Number of simulations that can be stored in memory.
-=======
-    # Auxiliary methods
-
-    def __run_single_simulation(self, input_file, output_file):
-        """
-        Runs a single simulation and saves the inputs and outputs to the
-        respective files.
-
-        Parameters
-        ----------
-        input_file : str
-            The file object to write the inputs.
-        output_file : str
-            The file object to write the outputs.
->>>>>>> d977fbe1
-
-        Returns
-        -------
-        None
-        """
-<<<<<<< HEAD
+
+        Returns
+        -------
+        None
+        """
         # open shared memory buffers
         shm_inputs = shared_memory.SharedMemory(shared_inputs_name)
         shm_results = shared_memory.SharedMemory(shared_results_name)
@@ -811,15 +766,23 @@
     def __run_single_simulation(
         self, sim_idx, input_file, output_file, light_mode=False
     ):
-        """Runs a single simulation and saves the inputs and outputs to the
-        respective files."""
-        # Update iteration count
-        self.iteration_count += 1
-        # Run trajectory simulation
-=======
+        """
+        Runs a single simulation and saves the inputs and outputs to the
+        respective files.
+
+        Parameters
+        ----------
+        input_file : str
+            The file object to write the inputs.
+        output_file : str
+            The file object to write the outputs.
+
+        Returns
+        -------
+        None
+        """
         self.__iteration_count += 1
 
->>>>>>> d977fbe1
         monte_carlo_flight = Flight(
             rocket=self.rocket.create_object(),
             environment=self.environment.create_object(),
@@ -841,7 +804,6 @@
         )
         self._inputs_dict["idx"] = sim_idx
 
-<<<<<<< HEAD
         # Export inputs and outputs to file
         if light_mode:
             self.__export_flight_data(
@@ -866,14 +828,6 @@
 
             self.__dict_to_h5(input_file, '/', export_inputs)
             self.__dict_to_h5(output_file, '/', export_outputs)
-=======
-        self.__export_flight_data(
-            flight=monte_carlo_flight,
-            inputs_dict=self._inputs_dict,
-            input_file=input_file,
-            output_file=output_file,
-        )
->>>>>>> d977fbe1
 
         average_time = (process_time() - self.__start_cpu_time) / self.__iteration_count
         estimated_time = int(
@@ -1206,11 +1160,7 @@
         output_file.close()
         error_file.close()
 
-<<<<<<< HEAD
-    def __finalize_simulation(self, input_file, output_file, error_file, light_mode):
-        """Finalizes the simulation, closes the files and prints the results."""
-=======
-    def __terminate_simulation(self, input_file, output_file, error_file):
+    def __terminate_simulation(self, input_file, output_file, error_file, light_mode):
         """
         Terminates the simulation, closes the files and prints the results.
 
@@ -1222,12 +1172,15 @@
             The file object to write the outputs.
         error_file : str
             The file object to write the errors.
-
-        Returns
-        -------
-        None
-        """
->>>>>>> d977fbe1
+        light_mode : bool
+            If True, only variables from the export_list will be saved to
+            the output file as a .txt file. If False, all variables will be
+            saved to the output file as a .h5 file.
+
+        Returns
+        -------
+        None
+        """
         final_string = (
             f"Completed {self.__iteration_count} iterations. Total CPU time: "
             f"{process_time() - self.__start_cpu_time:.1f} s. Total wall time: "
