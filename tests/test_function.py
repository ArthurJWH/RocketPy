--- conflicted
+++ resolved
@@ -34,16 +34,6 @@
     func_from_csv : rocketpy.Function
         A Function object created from a .csv file.
     """
-<<<<<<< HEAD
-    assert func_from_csv.get_inputs() == ["Scalar"]
-    assert func_from_csv.get_outputs() == ["Scalar"]
-    assert func_from_csv.get_interpolation_method() == "linear"
-    assert func_from_csv.get_extrapolation_method() == "linear"
-    assert np.isclose(func_from_csv.get_value(0), 0.0, atol=1e-6)
-    assert np.isclose(func_from_csv.get_value_opt_deprecated(0), 0.0, atol=1e-6)
-    assert np.isclose(func_from_csv.get_value_opt(0), 0.0, atol=1e-6)
-    assert np.isclose(func_from_csv.get_value_opt2(0), 0.0, atol=1e-6)
-=======
     assert func_from_csv.getInputs() == ["Scalar"]
     assert func_from_csv.getOutputs() == ["Scalar"]
     assert func_from_csv.getInterpolationMethod() == "linear"
@@ -52,7 +42,6 @@
     assert np.isclose(func_from_csv.getValueOpt_deprecated(0), 0.0, atol=1e-6)
     assert np.isclose(func_from_csv.getValueOpt(0), 0.0, atol=1e-6)
     assert np.isclose(func_from_csv.getValueOpt2(0), 0.0, atol=1e-6)
->>>>>>> 939f2bab
 
 
 def test_setters(func_from_csv):
@@ -64,16 +53,6 @@
         A Function object created from a .csv file.
     """
     # Test set methods
-<<<<<<< HEAD
-    func_from_csv.set_inputs(["Scalar2"])
-    assert func_from_csv.get_inputs() == ["Scalar2"]
-    func_from_csv.set_outputs(["Scalar2"])
-    assert func_from_csv.get_outputs() == ["Scalar2"]
-    func_from_csv.set_interpolation("linear")
-    assert func_from_csv.get_interpolation_method() == "linear"
-    func_from_csv.set_extrapolation("linear")
-    assert func_from_csv.get_extrapolation_method() == "linear"
-=======
     func_from_csv.setInputs(["Scalar2"])
     assert func_from_csv.getInputs() == ["Scalar2"]
     func_from_csv.setOutputs(["Scalar2"])
@@ -82,7 +61,6 @@
     assert func_from_csv.getInterpolationMethod() == "linear"
     func_from_csv.setExtrapolation("natural")
     assert func_from_csv.getExtrapolationMethod() == "natural"
->>>>>>> 939f2bab
 
 
 @patch("matplotlib.pyplot.show")
