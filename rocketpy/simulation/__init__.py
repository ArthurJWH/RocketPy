<<<<<<< HEAD
from .dispersion import Dispersion
from .flight import Flight
=======
from .flight import Flight
from .flight_data_importer import FlightDataImporter
>>>>>>> 2fee77e3
<|MERGE_RESOLUTION|>--- conflicted
+++ resolved
@@ -1,7 +1,3 @@
-<<<<<<< HEAD
 from .dispersion import Dispersion
 from .flight import Flight
-=======
-from .flight import Flight
-from .flight_data_importer import FlightDataImporter
->>>>>>> 2fee77e3
+from .flight_data_importer import FlightDataImporter