--- conflicted
+++ resolved
@@ -32,7 +32,6 @@
         return val
 
 
-<<<<<<< HEAD
 class Vector:
     """Pure python basic R3 vector class designed for simple operations.
 
@@ -982,11 +981,6 @@
         )
 
 
-if __name__ == "__main__":
-    import doctest
-
-    doctest.testmod()
-=======
 def bilinear_interpolation(x, y, x1, x2, y1, y2, z11, z12, z21, z22):
     """Bilinear interpolation. It considers the values of the four points
     around the point to be interpolated and returns the interpolated value.
@@ -1033,7 +1027,6 @@
         + z22 * (x - x1) * (y - y1)
     ) / ((x2 - x1) * (y2 - y1))
 
-
 def find_two_closest_integers(number):
     """Find the two closest integer factors of a number.
 
@@ -1069,7 +1062,6 @@
             else:
                 guess -= 1
 
-
 def time_num_to_date_string(time_num, units, timezone, calendar="gregorian"):
     """Convert time number (usually hours before a certain date) into two
     strings: one for the date (example: 2022.04.31) and one for the hour
@@ -1106,7 +1098,6 @@
     hour_string = f"{date_time.hour}"
     return date_string, hour_string, date_time
 
-
 def geopotential_to_height_asl(geopotential, radius=63781370, g=9.80665):
     """Compute height above sea level from geopotential.
 
@@ -1140,7 +1131,6 @@
     geopotential_height = geopotential / g
     return radius * geopotential_height / (radius - geopotential_height)
 
-
 def geopotential_to_height_agl(geopotential, elevation, radius=63781370, g=9.80665):
     """Compute height above ground level from geopotential and elevation.
 
@@ -1172,4 +1162,8 @@
     9198.792680243916
     """
     return geopotential_to_height_asl(geopotential, radius, g) - elevation
->>>>>>> eb900d65
+
+if __name__ == "__main__":
+    import doctest
+
+    doctest.testmod()