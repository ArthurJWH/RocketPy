--- conflicted
+++ resolved
@@ -536,12 +536,9 @@
         Ymac = (
             (s / 3) * (Cr + 2 * Ct) / Yr
         )  # span wise position of fin's mean aerodynamic chord
-<<<<<<< HEAD
         gamac = np.arctan((Cr - Ct) / (2 * s))
         Lf = np.sqrt((Cr / 2 - Ct / 2) ** 2 + s**2)
-=======
-        Lf = np.sqrt((rootChord / 2 - tipChord / 2) ** 2 + span**2)
->>>>>>> e503ac28
+
         radius = self.radius if radius == 0 else radius
         d = 2 * radius
         cantAngleRad = np.radians(cantAngle)
@@ -568,7 +565,6 @@
             )
 
         if not airfoil:
-<<<<<<< HEAD
             # Defines clalpha2D as 2*pi for planar fins
             clalpha2D = Function(lambda mach: 2 * np.pi / beta(mach))
         else:
@@ -585,73 +581,12 @@
             # Convert to radians if needed
             if airfoil[1] == "degrees":
                 clalpha2D_Mach0 *= 180 / np.pi
-=======
-            # Calculate clalpha
-            clalpha = (4 * n * (s / d) ** 2) / (1 + np.sqrt(1 + (2 * Lf / Yr) ** 2))
-            clalpha *= 1 + radius / (s + radius)
-
-            # # Create a function of lift values by attack angle
-            cldata = Function(
-                lambda x: clalpha * x, "Alpha (rad)", "Cl", interpolation="linear"
-            )
-            # Parameters for Roll Moment. Documented at: https://github.com/Projeto-Jupiter/RocketPy/blob/develop/docs/technical/aerodynamics/Roll_Equations.pdf
-            clfDelta = n * (Ymac + radius) * clalpha / d
-            cldOmega = (
-                n * clalpha * np.cos(cantAngleRad) * trapezoidalConstant / (Af * d)
-            )
-            rollParameters = (
-                [clfDelta, cldOmega, cantAngleRad] if cantAngleRad != 0 else [0, 0, 0]
-            )
-
-            # Store values
-            fin = [(0, 0, cpz), cldata, rollParameters, "Fins"]
-            self.aerodynamicSurfaces.append(fin)
-
-            # Refresh static margin calculation
-            self.evaluateStaticMargin()
-
-            # Return self
-            return self.aerodynamicSurfaces[-1]
->>>>>>> e503ac28
 
             # Correcting for compressible flow
             clalpha2D = Function(lambda mach: clalpha2D_Mach0 / beta(mach))
 
-<<<<<<< HEAD
         # Diederich's Planform Correlation Parameter
         FD = 2 * np.pi * AR / (clalpha2D * np.cos(gamac))
-=======
-            def cnalfa1(cn):
-                """Calculates the normal force coefficient derivative of a 3D
-                airfoil for a given Cnalfa0
-
-                Parameters
-                ----------
-                cn : int
-                    Normal force coefficient derivative of a 2D airfoil.
-
-                Returns
-                -------
-                Cnalfa1 : int
-                    Normal force coefficient derivative of a 3D airfoil.
-                """
-
-                # Retrieve parameters for calculations
-                Af = (Cr + Ct) * span / 2
-                # fin area
-                AR = 2 * (span**2) / Af  # Aspect ratio
-                gamac = np.arctan((Cr - Ct) / (2 * span))
-                # mid chord angle
-                FD = 2 * np.pi * AR / (cn * np.cos(gamac))
-                Cnalfa1 = (
-                    cn
-                    * FD
-                    * (Af / self.area)
-                    * np.cos(gamac)
-                    / (2 + FD * (1 + (4 / FD**2)) ** 0.5)
-                )
-                return Cnalfa1
->>>>>>> e503ac28
 
         # Lift coefficient derivative for a single fin
         clalphaSingleFin = Function(
@@ -659,7 +594,7 @@
             / (2 + FD(mach) * np.sqrt(1 + (2 / FD(mach)) ** 2))
         )
 
-<<<<<<< HEAD
+
         # Lift coefficient derivative for a number of n fins corrected for Fin-Body interference
         clalphaMultipleFins = (
             liftInterferenceFactor * finNumCorrection(n) * clalphaSingleFin
@@ -688,7 +623,7 @@
         )
         # Function of mach number
         rollParameters = [clfDelta, cldOmega, cantAngleRad]
-=======
+
             # Applies number of fins to lift coefficient data
             data = [[cl[0], (n / 2) * cnalfa1(cl[1])] for cl in read]
             cldata = Function(
@@ -701,7 +636,6 @@
 
             # Takes an approximation to an angular coefficient
             clalpha = cldata.differentiate(x=0, dx=1e-2)
->>>>>>> e503ac28
 
             # Parameters for Roll Moment. Documented at: https://github.com/Projeto-Jupiter/RocketPy/blob/develop/docs/technical/aerodynamics/Roll_Equations.pdf
             clfDelta = n * (Ymac + radius) * clalpha / d
