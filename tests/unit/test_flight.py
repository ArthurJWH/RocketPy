from unittest.mock import patch

import matplotlib as plt
import numpy as np
import pytest
from scipy import optimize

from rocketpy import Components, Flight, Function, Rocket

plt.rcParams.update({"figure.max_open_warning": 0})

# Helper functions


def setup_rocket_with_given_static_margin(rocket, static_margin):
    """Takes any rocket, removes its aerodynamic surfaces and adds a set of
    nose, fins and tail specially designed to have a given static margin.
    The rocket is modified in place.

    Parameters
    ----------
    rocket : Rocket
        Rocket to be modified
    static_margin : float
        Static margin that the given rocket shall have

    Returns
    -------
    rocket : Rocket
        Rocket with the given static margin.
    """

    def compute_static_margin_error_given_distance(position, static_margin, rocket):
        """Computes the error between the static margin of a rocket and a given
        static margin. This function is used by the scipy.optimize.root_scalar
        function to find the position of the aerodynamic surfaces that will
        result in the given static margin.

        Parameters
        ----------
        position : float
            Position of the trapezoidal fins
        static_margin : float
            Static margin that the given rocket shall have
        rocket : rocketpy.Rocket
            Rocket to be modified. Only the trapezoidal fins will be modified.

        Returns
        -------
        error : float
            Error between the static margin of the rocket and the given static
            margin.
        """
        rocket.aerodynamic_surfaces = Components()
        rocket.add_nose(length=0.5, kind="vonKarman", position=1.0 + 0.5)
        rocket.add_trapezoidal_fins(
            4,
            span=0.100,
            root_chord=0.100,
            tip_chord=0.100,
            position=position,
        )
        rocket.add_tail(
            top_radius=0.0635,
            bottom_radius=0.0435,
            length=0.060,
            position=-1.194656,
        )
        return rocket.static_margin(0) - static_margin

    _ = optimize.root_scalar(
        compute_static_margin_error_given_distance,
        bracket=[-2.0, 2.0],
        method="brentq",
        args=(static_margin, rocket),
    )

    return rocket


# Tests


def test_get_solution_at_time(flight_calisto):
    """Test the get_solution_at_time method of the Flight class. This test
    simply calls the method at the initial and final time and checks if the
    returned values are correct. Also, checking for valid return instance.

    Parameters
    ----------
    flight_calisto : rocketpy.Flight
        Flight object to be tested. See the conftest.py file for more info
        regarding this pytest fixture.
    """
    assert isinstance(flight_calisto.get_solution_at_time(0), np.ndarray)
    assert isinstance(
        flight_calisto.get_solution_at_time(flight_calisto.t_final), np.ndarray
    )

    assert np.allclose(
        flight_calisto.get_solution_at_time(0),
        np.array([0, 0, 0, 0, 0, 0, 0, 0.99904822, -0.04361939, 0, 0, 0, 0, 0]),
        rtol=1e-05,
        atol=1e-08,
    )
    assert np.allclose(
        flight_calisto.get_solution_at_time(flight_calisto.t_final),
        np.array(
            [
                48.4313533,
                0.0,
                985.7665845,
                -0.00000229951048,
                0.0,
                11.2223284,
                -341.028803,
                0.999048222,
                -0.0436193874,
                0.0,
                0.0,
                0.0,
                0.0,
                0.0,
            ]
        ),
        rtol=1e-02,
        atol=5e-03,
    )


def test_get_controller_observed_variables(flight_calisto_air_brakes):
    """Tests whether the method Flight.get_controller_observed_variables is
    working as intended."""
    obs_vars = flight_calisto_air_brakes.get_controller_observed_variables()
    assert isinstance(obs_vars, list)
    assert len(obs_vars) == 0


def test_initial_stability_margin(flight_calisto_custom_wind):
    """Test the initial_stability_margin method of the Flight class.

    Parameters
    ----------
    flight_calisto_custom_wind : rocketpy.Flight
    """
    res = flight_calisto_custom_wind.initial_stability_margin
    assert isinstance(res, float)
    assert res == flight_calisto_custom_wind.stability_margin(0)
    assert np.isclose(res, 2.05, atol=0.1)


def test_out_of_rail_stability_margin(flight_calisto_custom_wind):
    """Test the out_of_rail_stability_margin method of the Flight class.

    Parameters
    ----------
    flight_calisto_custom_wind : rocketpy.Flight
    """
    res = flight_calisto_custom_wind.out_of_rail_stability_margin
    assert isinstance(res, float)
    assert res == flight_calisto_custom_wind.stability_margin(
        flight_calisto_custom_wind.out_of_rail_time
    )
    assert np.isclose(res, 2.14, atol=0.1)


@pytest.mark.parametrize(
    "flight_time, expected_values",
    [
<<<<<<< HEAD
        ("t_initial", (0.258818, -0.649515, 0)),
        ("out_of_rail_time", (0.788918, -1.979828, 0)),
        ("apogee_time", (-0.522394, -0.744154, 0)),
=======
        ("t_initial", (0.171780, -0.431091, 0)),
        ("out_of_rail_time", (0.546945, -1.372586, 0)),
        ("apogee_time", (-0.587317, -0.756234, 0)),
>>>>>>> df968af5
        ("t_final", (0, 0, 0)),
    ],
)
def test_aerodynamic_moments(flight_calisto_custom_wind, flight_time, expected_values):
    """Tests if the aerodynamic moments in some particular points of the
    trajectory is correct. The expected values were NOT calculated by hand, it
    was just copied from the test results. The results are not expected to
    change, unless the code is changed for bug fixes or accuracy improvements.

    Parameters
    ----------
    flight_calisto_custom_wind : rocketpy.Flight
        Flight object to be tested. See the conftest.py file for more info.
    flight_time : str
        The name of the attribute of the flight object that contains the time
        of the point to be tested.
    expected_values : tuple
        The expected values of the aerodynamic moments vector at the point to
        be tested.
    """
    expected_attr, expected_moment = flight_time, expected_values

    test = flight_calisto_custom_wind
    t = getattr(test, expected_attr)
    atol = 5e-3

    assert pytest.approx(expected_moment, abs=atol) == (
        test.M1(t),
        test.M2(t),
        test.M3(t),
    ), f"Assertion error for moment vector at {expected_attr}."


@pytest.mark.parametrize(
    "flight_time, expected_values",
    [
<<<<<<< HEAD
        ("t_initial", (1.6542528, 0.65918, -0.067107)),
        ("out_of_rail_time", (5.05334, 2.01364, -1.7541)),
        ("apogee_time", (2.354663, -1.652953, -0.936126)),
        ("t_final", (0, 0, 159.2212)),
=======
        ("t_initial", (1.654150, 0.659142, -0.067103)),
        ("out_of_rail_time", (5.052628, 2.01336, -1.75370)),
        ("apogee_time", (2.352518, -1.826998, -0.878729)),
        ("t_final", (0, 0, 159.2210)),
>>>>>>> df968af5
    ],
)
def test_aerodynamic_forces(flight_calisto_custom_wind, flight_time, expected_values):
    """Tests if the aerodynamic forces in some particular points of the
    trajectory is correct. The expected values were NOT calculated by hand, it
    was just copied from the test results. The results are not expected to
    change, unless the code is changed for bug fixes or accuracy improvements.

    Parameters
    ----------
    flight_calisto_custom_wind : rocketpy.Flight
        Flight object to be tested. See the conftest.py file for more info.
    flight_time : str
        The name of the attribute of the flight object that contains the time
        of the point to be tested.
    expected_values : tuple
        The expected values of the aerodynamic forces vector at the point to be
        tested.
    """
    expected_attr, expected_forces = flight_time, expected_values

    test = flight_calisto_custom_wind
    t = getattr(test, expected_attr)
    atol = 5e-3

    assert pytest.approx(expected_forces, abs=atol) == (
        test.R1(t),
        test.R2(t),
        test.R3(t),
    ), f"Assertion error for aerodynamic forces vector at {expected_attr}."


@pytest.mark.parametrize(
    "flight_time, expected_values",
    [
        ("t_initial", (0, 0, 0)),
<<<<<<< HEAD
        ("out_of_rail_time", (0, 2.248727, 25.703072)),
        (
            "apogee_time",
            (-14.485655, 15.580647, -0.000240),
        ),
        ("t_final", (5, 2, -5.65998)),
=======
        ("out_of_rail_time", (0, 2.248540, 25.700928)),
        (
            "apogee_time",
            (-13.214438, 16.052063, -0.000421),
        ),
        ("t_final", (5, 2, -5.66015)),
>>>>>>> df968af5
    ],
)
def test_velocities(flight_calisto_custom_wind, flight_time, expected_values):
    """Tests if the velocity in some particular points of the trajectory is
    correct. The expected values were NOT calculated by hand, it was just
    copied from the test results. The results are not expected to change,
    unless the code is changed for bug fixes or accuracy improvements.

    Parameters
    ----------
    flight_calisto_custom_wind : rocketpy.Flight
        Flight object to be tested. See the conftest.py file for more info.
    flight_time : str
        The name of the attribute of the flight object that contains the time
        of the point to be tested.
    expected_values : tuple
        The expected values of the velocity vector at the point to be tested.
    """
    expected_attr, expected_vel = flight_time, expected_values

    test = flight_calisto_custom_wind
    t = getattr(test, expected_attr)
    atol = 5e-3

    assert pytest.approx(expected_vel, abs=atol) == (
        test.vx(t),
        test.vy(t),
        test.vz(t),
    ), f"Assertion error for velocity vector at {expected_attr}."


@pytest.mark.parametrize(
    "flight_time, expected_values",
    [
        ("t_initial", (0, 0, 0)),
        ("out_of_rail_time", (0, 7.8067, 89.2315)),
        ("apogee_time", (0.07532, -0.0581194, -9.614827)),
        ("t_final", (0, 0, 0.0019548)),
    ],
)
def test_accelerations(flight_calisto_custom_wind, flight_time, expected_values):
    """Tests if the acceleration in some particular points of the trajectory is
    correct. The expected values were NOT calculated by hand, it was just
    copied from the test results. The results are not expected to change,
    unless the code is changed for bug fixes or accuracy improvements.

    Parameters
    ----------
    flight_calisto_custom_wind : rocketpy.Flight
        Flight object to be tested. See the conftest.py file for more info.
    flight_time : str
        The name of the attribute of the flight object that contains the time
        of the point to be tested.
    expected_values : tuple
        The expected values of the acceleration vector at the point to be
        tested.
    """
    expected_attr, expected_acc = flight_time, expected_values

    test = flight_calisto_custom_wind
    t = getattr(test, expected_attr)
    atol = 5e-3

    assert pytest.approx(expected_acc, abs=atol) == (
        test.ax(t),
        test.ay(t),
        test.az(t),
    ), f"Assertion error for acceleration vector at {expected_attr}."


def test_rail_buttons_forces(flight_calisto_custom_wind):
    """Test the rail buttons forces. This tests if the rail buttons forces are
    close to the expected values. However, the expected values were NOT
    calculated by hand, it was just copied from the test results. The results
    are not expected to change, unless the code is changed for bug fixes or
    accuracy improvements.

    Parameters
    ----------
    flight_calisto_custom_wind : rocketpy.Flight
        Flight object to be tested. See the conftest.py file for more info
        regarding this pytest fixture.
    """
    test = flight_calisto_custom_wind
    atol = 5e-3
<<<<<<< HEAD
    assert pytest.approx(1.825283, abs=atol) == test.max_rail_button1_normal_force
    assert pytest.approx(0.727335, abs=atol) == test.max_rail_button1_shear_force
    assert pytest.approx(3.229578, abs=atol) == test.max_rail_button2_normal_force
    assert pytest.approx(1.286915, abs=atol) == test.max_rail_button2_shear_force
=======
    assert pytest.approx(3.803078, abs=atol) == test.max_rail_button1_normal_force
    assert pytest.approx(1.635804, abs=atol) == test.max_rail_button1_shear_force
    assert pytest.approx(1.193331, abs=atol) == test.max_rail_button2_normal_force
    assert pytest.approx(0.513283, abs=atol) == test.max_rail_button2_shear_force
>>>>>>> df968af5


def test_max_values(flight_calisto_robust):
    """Test the max values of the flight. This tests if the max values are
    close to the expected values. However, the expected values were NOT
    calculated by hand, it was just copied from the test results. This is
    because the expected values are not easy to calculate by hand, and the
    results are not expected to change. If the results change, the test will
    fail, and the expected values must be updated. If the values are updated,
    always double check if the results are really correct. Acceptable reasons
    for changes in the results are: 1) changes in the code that improve the
    accuracy of the simulation, 2) a bug was found and fixed. Keep in mind that
    other tests may be more accurate than this one, for example, the acceptance
    tests, which are based on the results of real flights.

    Parameters
    ----------
    flight_calisto_robust : rocketpy.Flight
        Flight object to be tested. See the conftest.py file for more info
        regarding this pytest fixture.
    """
    test = flight_calisto_robust
    rtol = 5e-3
    assert pytest.approx(105.1599, rel=rtol) == test.max_acceleration_power_on
    assert pytest.approx(105.1599, rel=rtol) == test.max_acceleration
    assert pytest.approx(0.85999, rel=rtol) == test.max_mach_number
    assert pytest.approx(285.94948, rel=rtol) == test.max_speed


def test_effective_rail_length(flight_calisto_robust, flight_calisto_nose_to_tail):
    """Tests the effective rail length of the flight simulation. The expected
    values are calculated by hand, and should be valid as long as the rail
    length and the position of the buttons and nozzle do not change in the
    fixtures. If the fixtures change, this test must be updated. It is important
    to keep

    Parameters
    ----------
    flight_calisto_robust : rocketpy.Flight
        Flight object to be tested. See the conftest.py file for more info
        regarding this pytest fixture.
    flight_calisto_nose_to_tail : rocketpy.Flight
        Flight object to be tested. The difference here is that the rocket is
        defined with the "nose_to_tail" orientation instead of the
        "tail_to_nose" orientation. See the conftest.py file for more info
        regarding this pytest fixture.
    """
    test1 = flight_calisto_robust
    test2 = flight_calisto_nose_to_tail
    atol = 1e-8

    rail_length = 5.2
    upper_button_position = 0.082
    lower_button_position = -0.618
    nozzle_position = -1.373

    effective_1rl = rail_length - abs(upper_button_position - nozzle_position)
    effective_2rl = rail_length - abs(lower_button_position - nozzle_position)

    # test 1: Rocket with "tail_to_nose" orientation
    assert pytest.approx(test1.effective_1rl, abs=atol) == effective_1rl
    assert pytest.approx(test1.effective_2rl, abs=atol) == effective_2rl
    # test 2: Rocket with "nose_to_tail" orientation
    assert pytest.approx(test2.effective_1rl, abs=atol) == effective_1rl
    assert pytest.approx(test2.effective_2rl, abs=atol) == effective_2rl


def test_surface_wind(flight_calisto_custom_wind):
    """Tests the surface wind of the flight simulation. The expected values
    are provided by the definition of the 'light_calisto_custom_wind' fixture.
    If the fixture changes, this test must be updated.

    Parameters
    ----------
    flight_calisto_custom_wind : rocketpy.Flight
        Flight object to be tested. See the conftest.py file for more info
        regarding this pytest fixture.
    """
    test = flight_calisto_custom_wind
    atol = 1e-8
    assert pytest.approx(2.0, abs=atol) == test.frontal_surface_wind
    assert pytest.approx(-5.0, abs=atol) == test.lateral_surface_wind


@pytest.mark.skip(reason="legacy tests")
@pytest.mark.parametrize(
    "rail_length, out_of_rail_time",
    [
        (0.52, 0.5180212542878443),
        (5.2, 5.180378138072207),
        (50.2, 50.00897551720473),
        (100000, 100003.35594050681),
    ],
)
def test_rail_length(calisto_robust, example_plain_env, rail_length, out_of_rail_time):
    """Tests the rail length parameter of the Flight class. This test simply
    simulate the flight using different rail lengths and checks if the expected
    out of rail altitude is achieved. Four different rail lengths are
    tested: 0.001, 1, 10, and 100000 meters. This provides a good test range.
    Currently, if a rail length of 0 is used, the simulation will fail in a
    ZeroDivisionError, which is not being tested here.

    Parameters
    ----------
    calisto_robust : rocketpy.Rocket
        The rocket to be simulated. In this case, the fixture rocket is used.
        See the conftest.py file for more information.
    example_plain_env : rocketpy.Environment
        The environment to be simulated. In this case, the fixture environment
        is used. See the conftest.py file for more information.
    rail_length : float, int
        The length of the rail in meters. It must be a positive number. See the
        Flight class documentation for more information.
    out_of_rail_time : float, int
        The expected time at which the rocket leaves the rail in seconds.
    """
    test_flight = Flight(
        rocket=calisto_robust,
        environment=example_plain_env,
        rail_length=rail_length,
        inclination=85,
        heading=0,
        terminate_on_apogee=True,
    )
    assert abs(test_flight.z(test_flight.out_of_rail_time) - out_of_rail_time) < 1e-6


@patch("matplotlib.pyplot.show")
def test_lat_lon_conversion_robust(
    mock_show, example_spaceport_env, calisto_robust
):  # pylint: disable=unused-argument
    test_flight = Flight(
        rocket=calisto_robust,
        environment=example_spaceport_env,
        rail_length=5.2,
        inclination=85,
        heading=45,
    )

    # Check for initial and final lat/lon coordinates based on launch pad coordinates
    assert abs(test_flight.latitude(0)) - abs(test_flight.env.latitude) < 1e-6
    assert abs(test_flight.longitude(0)) - abs(test_flight.env.longitude) < 1e-6
    assert test_flight.latitude(test_flight.t_final) > test_flight.env.latitude
    assert test_flight.longitude(test_flight.t_final) > test_flight.env.longitude


@patch("matplotlib.pyplot.show")
def test_lat_lon_conversion_from_origin(
    mock_show, example_plain_env, calisto_robust
):  # pylint: disable=unused-argument
    "additional tests to capture incorrect behaviors during lat/lon conversions"

    test_flight = Flight(
        rocket=calisto_robust,
        environment=example_plain_env,
        rail_length=5.2,
        inclination=85,
        heading=0,
    )

    assert abs(test_flight.longitude(test_flight.t_final) - 0) < 1e-12
    assert test_flight.latitude(test_flight.t_final) > 0


@pytest.mark.parametrize("wind_u, wind_v", [(0, 10), (0, -10), (10, 0), (-10, 0)])
@pytest.mark.parametrize(
    "static_margin, max_time",
    [(-0.1, 2), (-0.01, 5), (0, 5), (0.01, 20), (0.1, 20), (1.0, 20)],
)
def test_stability_static_margins(
    wind_u, wind_v, static_margin, max_time, example_plain_env, dummy_empty_motor
):
    """Test stability margins for a constant velocity flight, 100 m/s, wind a
    lateral wind speed of 10 m/s. Rocket has infinite mass to prevent side motion.
    Check if a restoring moment exists depending on static margins.

    Parameters
    ----------
    wind_u : float
        Wind speed in the x direction
    wind_v : float
        Wind speed in the y direction
    static_margin : float
        Static margin to be tested
    max_time : float
        Maximum time to be simulated
    example_plain_env : rocketpy.Environment
        This is a fixture.
    dummy_empty_motor : rocketpy.SolidMotor
        This is a fixture.
    """

    # Create an environment with ZERO gravity to keep the rocket's speed constant
    example_plain_env.set_atmospheric_model(
        type="custom_atmosphere",
        wind_u=wind_u,
        wind_v=wind_v,
        pressure=101325,
        temperature=300,
    )
    # Make sure that the free_stream_mach will always be 0, so that the rocket
    # behaves as the STATIC (free_stream_mach=0) margin predicts
    example_plain_env.speed_of_sound = Function(1e16)

    # create a rocket with zero drag and huge mass to keep the rocket's speed constant
    dummy_rocket = Rocket(
        radius=0.0635,
        mass=1e16,
        inertia=(1, 1, 0.034),
        power_off_drag=0,
        power_on_drag=0,
        center_of_mass_without_motor=0,
    )
    dummy_rocket.set_rail_buttons(0.082, -0.618)
    dummy_rocket.add_motor(dummy_empty_motor, position=-1.373)

    setup_rocket_with_given_static_margin(dummy_rocket, static_margin)

    # Simulate
    init_pos = [0, 0, 100]  # Start at 100 m of altitude
    init_vel = [0, 0, 100]  # Start at 100 m/s
    init_att = [1, 0, 0, 0]  # Inclination of 90 deg and heading of 0 deg
    init_angvel = [0, 0, 0]
    initial_solution = [0] + init_pos + init_vel + init_att + init_angvel
    test_flight = Flight(
        rocket=dummy_rocket,
        rail_length=1,
        environment=example_plain_env,
        initial_solution=initial_solution,
        max_time=max_time,
        max_time_step=1e-2,
        verbose=False,
    )

    # Check stability according to static margin
    if wind_u == 0:
        moments = test_flight.M1.get_source()[:, 1]
        wind_sign = np.sign(wind_v)
    else:  # wind_v == 0
        moments = test_flight.M2.get_source()[:, 1]
        wind_sign = -np.sign(wind_u)

    if static_margin > 0:
        assert np.max(moments) * np.min(moments) < 0
    elif static_margin < 0:
        assert np.all(moments / wind_sign <= 0)
    else:  # static_margin == 0
        assert np.all(np.abs(moments) <= 1e-10)<|MERGE_RESOLUTION|>--- conflicted
+++ resolved
@@ -167,15 +167,9 @@
 @pytest.mark.parametrize(
     "flight_time, expected_values",
     [
-<<<<<<< HEAD
-        ("t_initial", (0.258818, -0.649515, 0)),
-        ("out_of_rail_time", (0.788918, -1.979828, 0)),
-        ("apogee_time", (-0.522394, -0.744154, 0)),
-=======
-        ("t_initial", (0.171780, -0.431091, 0)),
-        ("out_of_rail_time", (0.546945, -1.372586, 0)),
-        ("apogee_time", (-0.587317, -0.756234, 0)),
->>>>>>> df968af5
+        ("t_initial", (0.25886, -0.649623, 0)),
+        ("out_of_rail_time", (0.792028, -1.987634, 0)),
+        ("apogee_time", (-0.522875, -0.741825, 0)),
         ("t_final", (0, 0, 0)),
     ],
 )
@@ -212,17 +206,10 @@
 @pytest.mark.parametrize(
     "flight_time, expected_values",
     [
-<<<<<<< HEAD
-        ("t_initial", (1.6542528, 0.65918, -0.067107)),
-        ("out_of_rail_time", (5.05334, 2.01364, -1.7541)),
-        ("apogee_time", (2.354663, -1.652953, -0.936126)),
-        ("t_final", (0, 0, 159.2212)),
-=======
         ("t_initial", (1.654150, 0.659142, -0.067103)),
-        ("out_of_rail_time", (5.052628, 2.01336, -1.75370)),
-        ("apogee_time", (2.352518, -1.826998, -0.878729)),
+        ("out_of_rail_time", (5.052628, 2.013361, -1.75370)),
+        ("apogee_time", (2.339424, -1.648934, -0.938867)),
         ("t_final", (0, 0, 159.2210)),
->>>>>>> df968af5
     ],
 )
 def test_aerodynamic_forces(flight_calisto_custom_wind, flight_time, expected_values):
@@ -259,21 +246,12 @@
     "flight_time, expected_values",
     [
         ("t_initial", (0, 0, 0)),
-<<<<<<< HEAD
-        ("out_of_rail_time", (0, 2.248727, 25.703072)),
-        (
-            "apogee_time",
-            (-14.485655, 15.580647, -0.000240),
-        ),
-        ("t_final", (5, 2, -5.65998)),
-=======
         ("out_of_rail_time", (0, 2.248540, 25.700928)),
         (
             "apogee_time",
-            (-13.214438, 16.052063, -0.000421),
+            (-14.488364, 15.638049, -0.000191),
         ),
-        ("t_final", (5, 2, -5.66015)),
->>>>>>> df968af5
+        ("t_final", (5, 2, -5.660155)),
     ],
 )
 def test_velocities(flight_calisto_custom_wind, flight_time, expected_values):
@@ -310,7 +288,7 @@
     [
         ("t_initial", (0, 0, 0)),
         ("out_of_rail_time", (0, 7.8067, 89.2315)),
-        ("apogee_time", (0.07532, -0.0581194, -9.614827)),
+        ("apogee_time", (0.07649, -0.053530, -9.620037)),
         ("t_final", (0, 0, 0.0019548)),
     ],
 )
@@ -359,17 +337,10 @@
     """
     test = flight_calisto_custom_wind
     atol = 5e-3
-<<<<<<< HEAD
-    assert pytest.approx(1.825283, abs=atol) == test.max_rail_button1_normal_force
-    assert pytest.approx(0.727335, abs=atol) == test.max_rail_button1_shear_force
-    assert pytest.approx(3.229578, abs=atol) == test.max_rail_button2_normal_force
-    assert pytest.approx(1.286915, abs=atol) == test.max_rail_button2_shear_force
-=======
-    assert pytest.approx(3.803078, abs=atol) == test.max_rail_button1_normal_force
-    assert pytest.approx(1.635804, abs=atol) == test.max_rail_button1_shear_force
-    assert pytest.approx(1.193331, abs=atol) == test.max_rail_button2_normal_force
-    assert pytest.approx(0.513283, abs=atol) == test.max_rail_button2_shear_force
->>>>>>> df968af5
+    assert pytest.approx(1.795539, abs=atol) == test.max_rail_button1_normal_force
+    assert pytest.approx(0.715483, abs=atol) == test.max_rail_button1_shear_force
+    assert pytest.approx(3.257089, abs=atol) == test.max_rail_button2_normal_force
+    assert pytest.approx(1.297878, abs=atol) == test.max_rail_button2_shear_force
 
 
 def test_max_values(flight_calisto_robust):
