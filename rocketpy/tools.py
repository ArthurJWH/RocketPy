from itertools import product
from cmath import isclose

_NOT_FOUND = object()

import numpy as np
import pytz
from cftime import num2pydate


class cached_property:
    def __init__(self, func):
        self.func = func
        self.attrname = None
        self.__doc__ = func.__doc__

    def __set_name__(self, owner, name):
        self.attrname = name

    def __get__(self, instance, owner=None):
        if instance is None:
            return self
        if self.attrname is None:
            raise TypeError(
                "Cannot use cached_property instance without calling __set_name__ on it."
            )
        cache = instance.__dict__
        val = cache.get(self.attrname, _NOT_FOUND)
        if val is _NOT_FOUND:
            val = self.func(instance)
            cache[self.attrname] = val
        return val


<<<<<<< HEAD
def tuple_handler(value):
    """Transforms the input value into a tuple that
    represents a range. If the input is an input or float,
    the output is a tuple from zero to the input value. If
    the input is a tuple or list, the output is a tuple with
    the same range.

    Parameters
    ----------
    value : int, float, tuple, list
        Input value.

    Returns
    -------
    tuple
        Tuple that represents the inputted range.
    """
    if isinstance(value, (int, float)):
        return (0, value)
    elif isinstance(value, (list, tuple)):
        if len(value) == 1:
            return (0, value[0])
        elif len(value) == 2:
            return tuple(value)
        else:
            raise ValueError("value must be a list or tuple of length 1 or 2.")
=======
class Vector:
    """Pure python basic R3 vector class designed for simple operations.

    Notes
    -----
    Instances of the Vector class are immutable.
    Real and complex components are supported.

    Examples
    --------
    Creating a Vector instance requires passing its components as an iterable:
    >>> v = Vector([1, 2, 3])
    >>> v
    Vector(1, 2, 3)

    Vector components can be accessed by x, y and z or by indexing:
    >>> v.x, v.y, v.z
    (1, 2, 3)
    >>> v[0], v[1], v[2]
    (1, 2, 3)

    Vector instances can be added, subtracted, multiplied by a scalar, divided
    by a scalar, negated, and cross and dot product can be computed:
    >>> v + v
    Vector(2, 4, 6)
    >>> v - v
    Vector(0, 0, 0)
    >>> v * 2
    Vector(2, 4, 6)
    >>> v / 2
    Vector(0.5, 1.0, 1.5)
    >>> -v
    Vector(-1, -2, -3)
    >>> v @ v # Dot product
    14

    Cross products need to be wrapped in parentheses to ensure the ^ operator
    precedence:
    >>> (v ^ v)
    Vector(0, 0, 0)

    Vector instances can be called as functions if their elements are callable:
    >>> v = Vector([lambda x: x**2, lambda x: x**3, lambda x: x**4])
    >>> v(2)
    Vector(4, 8, 16)

    Vector instances magnitudes can be accessed as its absolute value:
    >>> v = Vector([1, 2, 3])
    >>> abs(v)
    3.7416573867739413

    Vector instances can be normalized:
    >>> v.unit_vector
    Vector(0.2672612419124244, 0.5345224838248488, 0.8017837257372732)

    Vector instances can be compared for equality:
    >>> v = Vector([1, 2, 3])
    >>> u = Vector([1, 2, 3])
    >>> v == u
    True
    >>> v != u
    False

    And last, but not least, it is also possible to check if two vectors are
    parallel or orthogonal:
    >>> v = Vector([1, 2, 3])
    >>> u = Vector([2, 4, 6])
    >>> v.is_parallel_to(u)
    True
    >>> v.is_orthogonal_to(u)
    False
    """

    __array_ufunc__ = None

    def __init__(self, components):
        """Vector class constructor.

        Parameters
        ----------
        components : array-like, iterable
            An iterable with length equal to 3, corresponding to x, y and z
            components.

        Examples
        --------
        >>> v = Vector([1, 2, 3])
        >>> v
        Vector(1, 2, 3)
        """
        self.components = components
        self.x, self.y, self.z = self.components

    def __getitem__(self, i):
        """Access vector components by indexing."""
        return self.components[i]

    def __iter__(self):
        """Adds support for iteration."""
        return iter(self.components)

    def __call__(self, *args):
        """Adds support for calling a vector as a function, if its elements are
        callable.

        Parameters
        ----------
        args : arguments
            Arguments to be passed to the vector elements.

        Returns
        -------
        Vector
            Vector with the return of each element called with the given
            arguments.

        Examples
        --------
        >>> v = Vector([lambda x: x**2, lambda x: x**3, lambda x: x**4])
        >>> v(2)
        Vector(4, 8, 16)
        """
        try:
            return self.element_wise(lambda f: f(*args))
        except TypeError as exc:
            msg = "One or more elements of this vector is not callable."
            raise TypeError(msg) from exc

    def __len__(self):
        return 3

    @cached_property
    def unit_vector(self):
        """R3 vector with the same direction of self, but normalized."""
        return self / abs(self)

    @cached_property
    def cross_matrix(self):
        """Skew symmetric matrix used for cross product.

        Notes
        -----
        The cross product between two vectors can be computed as the matrix
        product between the cross matrix of the first vector and the second
        vector.

        Examples
        --------
        >>> v = Vector([1, 7, 3])
        >>> u = Vector([2, 5, 6])
        >>> (v ^ u) == v.cross_matrix @ u
        True
        """
        return Matrix(
            [[0, -self.z, self.y], [self.z, 0, -self.x], [-self.y, self.x, 0]]
        )

    def __abs__(self):
        """R3 vector norm, magnitude or absolute value."""
        return (self.x**2 + self.y**2 + self.z**2) ** 0.5

    def __neg__(self):
        """-1 times R3 vector self."""
        return Vector([-self.x, -self.y, -self.z])

    def __add__(self, other):
        """Sum two R3 vectors."""
        return Vector([self.x + other.x, self.y + other.y, self.z + other.z])

    def __sub__(self, other):
        """Subtract two R3 vectors."""
        return Vector([self.x - other.x, self.y - other.y, self.z - other.z])

    def __mul__(self, other):
        """Component wise multiplication between R3 vector and scalar other."""
        return self.__rmul__(other)

    def __rmul__(self, other):
        """Component wise multiplication between R3 vector and scalar other."""
        return Vector([other * self.x, other * self.y, other * self.z])

    def __truediv__(self, other):
        """Component wise division between R3 vector and scalar other."""
        return Vector([self.x / other, self.y / other, self.z / other])

    def __xor__(self, other):
        """Cross product between self and other.

        Parameters
        ----------
        other : Vector
            R3 vector to be crossed with self.

        Returns
        -------
        Vector
            R3 vector resulting from the cross product between self and other.

        Examples
        --------
        >>> v = Vector([1, 7, 3])
        >>> u = Vector([2, 5, 6])
        >>> (v ^ u)
        Vector(27, 0, -9)

        Notes
        -----
        Parameters order matters, since cross product is not commutative.
        Parentheses are required when using cross product with the ^ operator
        to avoid ambiguity with the bitwise xor operator and keep the
        precedence of the operators.
        """
        return Vector(
            [
                self.y * other.z - self.z * other.y,
                -self.x * other.z + self.z * other.x,
                self.x * other.y - self.y * other.x,
            ]
        )

    def __matmul__(self, other):
        """Dot product between two R3 vectors."""
        return self.x * other.x + self.y * other.y + self.z * other.z

    def __eq__(self, other):
        """Check if two R3 vectors are equal.

        Parameters
        ----------
        other : Vector
            R3 vector to be compared with self.

        Returns
        -------
        bool
            True if self and other are equal. False otherwise.

        Examples
        --------
        >>> v = Vector([1, 7, 3])
        >>> u = Vector([1, 7, 3])
        >>> v == u
        True

        Notes
        -----
        Two R3 vectors are equal if their components are equal or almost equal.
        Python's cmath.isclose function is used to compare the components.
        """
        return (
            len(other) == 3
            and isclose(self.x, other[0], rel_tol=0, abs_tol=1e-9)
            and isclose(self.y, other[1], rel_tol=0, abs_tol=1e-9)
            and isclose(self.z, other[2], rel_tol=0, abs_tol=1e-9)
        )

    def is_parallel_to(self, other):
        """Returns True if self is parallel to R3 vector other. False otherwise.

        Parameters
        ----------
        other : Vector
            R3 vector to be compared with self.

        Returns
        -------
        bool
            True if self and other are parallel. False otherwise.

        Notes
        -----
        Two R3 vectors are parallel if their cross product is the zero vector.
        Python's cmath.isclose function is used to assert this.
        """
        return self ^ other == Vector([0, 0, 0])

    def is_orthogonal_to(self, other):
        """Returns True if self is perpendicular to R3 vector other. False
        otherwise.

        Parameters
        ----------
        other : Vector
            R3 vector to be compared with self.

        Returns
        -------
        bool
            True if self and other are perpendicular. False otherwise.

        Notes
        -----
        Two R3 vectors are perpendicular if their dot product is zero.
        Python's cmath.isclose function is used to assert this with absolute
        tolerance of 1e-9.
        """
        return isclose(self @ other, 0, rel_tol=0, abs_tol=1e-9)

    def element_wise(self, operation):
        """Element wise operation.

        Parameters
        ----------
        operation : callable
            Callable with a single argument, which should take an element and
            return the result of the desired operation.

        Examples
        --------
        >>> v = Vector([1, 7, 3])
        >>> v.element_wise(lambda x: x**2)
        Vector(1, 49, 9)
        """
        return Vector([operation(self.x), operation(self.y), operation(self.z)])

    def dot(self, other):
        """Dot product between two R3 vectors."""
        return self.__matmul__(other)

    def cross(self, other):
        """Cross product between two R3 vectors."""
        return self.__xor__(other)

    def proj(self, other):
        """Scalar projection of R3 vector self onto R3 vector other.

        Parameters
        ----------
        other : Vector
            R3 vector to be projected onto.

        Returns
        -------
        float
            Scalar projection of self onto other.

        Examples
        --------
        >>> v = Vector([1, 7, 3])
        >>> u = Vector([2, 5, 6])
        >>> v.proj(u)
        6.821910402406465
        """
        return (self @ other) / abs(other)

    def __str__(self):
        return f"({self.x}, {self.y}, {self.z})"

    def __repr__(self):
        return f"Vector({self.x}, {self.y}, {self.z})"

    @staticmethod
    def zeros():
        """Returns the zero vector."""
        return Vector([0, 0, 0])

    @staticmethod
    def i():
        """Returns the i vector, [1, 0, 0]."""
        return Vector([1, 0, 0])

    @staticmethod
    def j():
        """Returns the j vector, [0, 1, 0]."""
        return Vector([0, 1, 0])

    @staticmethod
    def k():
        """Returns the k vector, [0, 0, 1]."""
        return Vector([0, 0, 1])


class Matrix:
    """Pure Python 3x3 Matrix class for simple matrix-matrix and matrix-vector
    operations.

    Notes
    -----
    Instances of the Matrix class are immutable.
    Real and complex components are supported.

    Examples
    --------
    Creating a Matrix instance requires passing its components as a nested
    iterable:
    >>> M = Matrix([[1, 2, 3], [4, 5, 6], [7, 8, 9]])
    >>> M
    Matrix([1, 2, 3],
           [4, 5, 6],
           [7, 8, 9])

    Matrix instances can be indexed and sliced like lists:
    >>> M[0]
    [1, 2, 3]
    >>> M[0][0]
    1
    >>> M[0, 0]
    1
    >>> M[0, 0:2]
    [1, 2]

    Matrix instances components can be accessed as attributes:
    >>> M.xx, M.xy, M.xz
    (1, 2, 3)

    Matrix instances can be called as functions, if their elements are
    callable:
    >>> M = Matrix([[lambda x: x**1, lambda x: x**2, lambda x: x**3],
    ...             [lambda x: x**4, lambda x: x**5, lambda x: x**6],
    ...             [lambda x: x**7, lambda x: x**8, lambda x: x**9]])
    >>> M(2)
    Matrix([2, 4, 8],
           [16, 32, 64],
           [128, 256, 512])

    Matrix instances can be added, subtracted, multiplied and divided by
    scalars:
    >>> M = Matrix([[1, 2, 3], [4, 5, 6], [7, 8, 9]])
    >>> M + M
    Matrix([2, 4, 6],
           [8, 10, 12],
           [14, 16, 18])
    >>> M - M
    Matrix([0, 0, 0],
           [0, 0, 0],
           [0, 0, 0])
    >>> M * 2
    Matrix([2, 4, 6],
           [8, 10, 12],
           [14, 16, 18])
    >>> M / 2
    Matrix([0.5, 1.0, 1.5],
           [2.0, 2.5, 3.0],
           [3.5, 4.0, 4.5])

    Matrix instances can be multiplied (inner product) by other matrices:
    >>> M = Matrix([[1, 2, 3], [4, 5, 6], [7, 8, 9]])
    >>> N = Matrix([[1, 2, 3], [4, 5, 6], [7, 8, 9]])
    >>> M @ N
    Matrix([30, 36, 42],
           [66, 81, 96],
           [102, 126, 150])

    Matrix instances can be used to transform vectors by the inner product:
    >>> M = Matrix([[1, 2, 3], [4, 5, 6], [7, 8, 9]])
    >>> v = Vector([1, 2, 3])
    >>> M @ v
    Vector(14, 32, 50)

    Matrix instances can be transposed and inverted:
    >>> M = Matrix([[1, 2, 3], [4, 0, 6], [7, 8, 9]])
    >>> M.transpose
    Matrix([1, 4, 7],
           [2, 0, 8],
           [3, 6, 9])
    >>> M.inverse
    Matrix([-0.8, 0.1, 0.2],
           [0.1, -0.2, 0.1],
           [0.5333333333333333, 0.1, -0.13333333333333333])

    Matrix instances can be element-wise operated on by callables:
    >>> M = Matrix([[1, 2, 3], [4, 5, 6], [7, 8, 9]])
    >>> M.element_wise(lambda x: x**2)
    Matrix([1, 4, 9],
           [16, 25, 36],
           [49, 64, 81])

    Determinants can be calculated:
    >>> M = Matrix([[1, 2, 3], [4, 5, 6], [7, 8, 9]])
    >>> M.det
    0
    >>> abs(M)
    0

    Matrices can be compared for equality:
    >>> M = Matrix([[1, 2, 3], [4, 5, 6], [7, 8, 9]])
    >>> N = Matrix([[1, 2, 3], [4, 5, 6], [7, 8, 9]])
    >>> M == N
    True
    >>> M != N
    False
    """

    __array_ufunc__ = None

    def __init__(self, components):
        """Matrix class constructor.

        Parameters
        ----------
        components : 3x3 array-like
            3x3 array-like with matrix components. Indexing must be
            [row, column].

        Examples
        --------
        >>> M = Matrix([[1, 2, 3], [4, 5, 6], [7, 8, 9]])
        >>> M
        Matrix([1, 2, 3],
               [4, 5, 6],
               [7, 8, 9])
        """
        self.components = components
        self.x, self.y, self.z = self.components
        self.xx, self.xy, self.xz = self.x
        self.yx, self.yy, self.yz = self.y
        self.zx, self.zy, self.zz = self.z

    def __getitem__(self, args):
        """Adds support for indexing and slicing."""
        if isinstance(args, int):
            return self.components[args]
        else:
            return self.components[args[0]][args[1]]

    def __iter__(self):
        """Adds support for iteration."""
        return iter(self.components)

    def __call__(self, *args):
        """Adds support for calling a matrix as a function, if its elements are
        callable.

        Parameters
        ----------
        args : tuple
            Arguments to be passed to the matrix elements.

        Returns
        -------
        Matrix
            Matrix with the same shape as the original, but with its elements
            replaced by the result of calling them with the given arguments.

        Examples
        --------
        >>> M = Matrix([[lambda x: x**1, lambda x: x**2, lambda x: x**3],
        ...             [lambda x: x**4, lambda x: x**5, lambda x: x**6],
        ...             [lambda x: x**7, lambda x: x**8, lambda x: x**9]])
        >>> M(2)
        Matrix([2, 4, 8],
               [16, 32, 64],
               [128, 256, 512])
        """
        try:
            return self.element_wise(lambda f: f(*args))
        except TypeError as exc:
            msg = "One or more elements of this matrix is not callable."
            raise TypeError(msg) from exc

    def __len__(self):
        """Adds support for the len() function."""
        return 3

    @cached_property
    def shape(self):
        """tuple: Shape of the matrix."""
        return (3, 3)

    @cached_property
    def trace(self):
        """Matrix trace, sum of its diagonal components."""
        return self.xx + self.yy + self.zz

    @cached_property
    def transpose(self):
        """Matrix transpose."""
        return Matrix(
            [
                [self.xx, self.yx, self.zx],
                [self.xy, self.yy, self.zy],
                [self.xz, self.yz, self.zz],
            ]
        )

    @cached_property
    def det(self):
        """Matrix determinant."""
        return self.__abs__()

    @cached_property
    def is_diagonal(self, tol=1e-6):
        """Boolean indicating if matrix is diagonal.

        Parameters
        ----------
        tol : float, optional
            Tolerance used to determine if non-diagonal elements are negligible.
            Defaults to 1e-6.

        Returns
        -------
        bool
            True if matrix is diagonal, False otherwise.

        Examples
        --------
        >>> M = Matrix([[1, 0, 0], [0, 2, 0], [0, 0, 3]])
        >>> M.is_diagonal
        True

        >>> M = Matrix([[1, 0, 0], [0, 2, 0], [0, 1e-7, 3]])
        >>> M.is_diagonal
        True

        >>> M = Matrix([[1, 0, 0], [0, 2, 0], [0, 1e-5, 3]])
        >>> M.is_diagonal
        False
        """
        for i, j in product(range(3), range(3)):
            if i == j:
                continue
            if abs(self[i, j]) > tol:
                return False
        return True

    @cached_property
    def inverse(self):
        """Matrix inverse.

        Returns
        -------
        Matrix
            Inverse of the matrix.

        Notes
        -----
        If the matrix is diagonal, the inverse is computed by inverting its
        diagonal elements. If not, the inverse is computed using the adjugate
        matrix.

        Raises
        ------
        ZeroDivisionError
            If the matrix is singular.
        """
        ixx = self.yy * self.zz - self.zy * self.yz
        iyx = self.zx * self.yz - self.yx * self.zz
        izx = self.yx * self.zy - self.zx * self.yy
        ixy = self.zy * self.xz - self.xy * self.zz
        iyy = self.xx * self.zz - self.zx * self.xz
        izy = self.zx * self.xy - self.xx * self.zy
        ixz = self.xy * self.yz - self.yy * self.xz
        iyz = self.yx * self.xz - self.yz * self.xx
        izz = self.xx * self.yy - self.yx * self.xy
        det = self.xx * ixx + self.xy * iyx + self.xz * izx
        return Matrix(
            [
                [ixx / det, ixy / det, ixz / det],
                [iyx / det, iyy / det, iyz / det],
                [izx / det, izy / det, izz / det],
            ]
        )

    def __abs__(self):
        """Matrix determinant."""
        ixx = self.yy * self.zz - self.zy * self.yz
        iyx = self.zx * self.yz - self.yx * self.zz
        izx = self.yx * self.zy - self.zx * self.yy
        det = self.xx * ixx + self.xy * iyx + self.xz * izx
        return det

    def __neg__(self):
        """-1 times 3x3 matrix self."""
        return Matrix(
            [
                [-self.xx, -self.xy, -self.xz],
                [-self.yx, -self.yy, -self.yz],
                [-self.zx, -self.zy, -self.zz],
            ]
        )

    def __add__(self, other):
        """Sum two 3x3 matrices."""
        return Matrix(
            [
                [self.xx + other.xx, self.xy + other.xy, self.xz + other.xz],
                [self.yx + other.yx, self.yy + other.yy, self.yz + other.yz],
                [self.zx + other.zx, self.zy + other.zy, self.zz + other.zz],
            ]
        )

    def __sub__(self, other):
        """Subtract two 3x3 matrices."""
        return Matrix(
            [
                [self.xx - other.xx, self.xy - other.xy, self.xz - other.xz],
                [self.yx - other.yx, self.yy - other.yy, self.yz - other.yz],
                [self.zx - other.zx, self.zy - other.zy, self.zz - other.zz],
            ]
        )

    def __mul__(self, other):
        """Element wise multiplication of 3x3 matrix self by scalar other."""
        return Matrix(
            [
                [other * self.xx, other * self.xy, other * self.xz],
                [other * self.yx, other * self.yy, other * self.yz],
                [other * self.zx, other * self.zy, other * self.zz],
            ]
        )

    def __rmul__(self, other):
        """Element wise multiplication of 3x3 matrix self by scalar other."""
        return self.__mul__(other)

    def __truediv__(self, other):
        """Element wise division is carried out."""
        return Matrix(
            [
                [self.xx / other, self.xy / other, self.xz / other],
                [self.yx / other, self.yy / other, self.yz / other],
                [self.zx / other, self.zy / other, self.zz / other],
            ]
        )

    def __matmul__(self, other):
        """Dot (inner) product between two 3x3 matrices or between 3x3 matrix
        and R3 vector.

        Parameters
        ----------
        other : Matrix or Vector
            The other matrix or vector.

        Returns
        -------
        Matrix or Vector
            The result of the dot product. A Matrix if other if Matrix, and
            a Vector if other is Vector.

        Examples
        --------
        >>> M = Matrix([[1, 2, 3], [4, 5, 6], [7, 8, 9]])
        >>> v = Vector([1, 2, 3])
        >>> M @ v
        Vector(14, 32, 50)

        >>> M = Matrix([[1, 2, 3], [4, 5, 6], [7, 8, 9]])
        >>> N = Matrix([[1, 2, 3], [4, 5, 6], [7, 8, 9]])
        >>> M @ N
        Matrix([30, 36, 42],
               [66, 81, 96],
               [102, 126, 150])
        """
        if isinstance(other, Vector):
            return Vector(
                [
                    self.xx * other.x + self.xy * other.y + self.xz * other.z,
                    self.yx * other.x + self.yy * other.y + self.yz * other.z,
                    self.zx * other.x + self.zy * other.y + self.zz * other.z,
                ]
            )
        elif isinstance(other, Matrix):
            return Matrix(
                [
                    [
                        self.xx * other.xx + self.xy * other.yx + self.xz * other.zx,
                        self.xx * other.xy + self.xy * other.yy + self.xz * other.zy,
                        self.xx * other.xz + self.xy * other.yz + self.xz * other.zz,
                    ],
                    [
                        self.yx * other.xx + self.yy * other.yx + self.yz * other.zx,
                        self.yx * other.xy + self.yy * other.yy + self.yz * other.zy,
                        self.yx * other.xz + self.yy * other.yz + self.yz * other.zz,
                    ],
                    [
                        self.zx * other.xx + self.zy * other.yx + self.zz * other.zx,
                        self.zx * other.xy + self.zy * other.yy + self.zz * other.zy,
                        self.zx * other.xz + self.zy * other.yz + self.zz * other.zz,
                    ],
                ]
            )
        else:
            raise TypeError("Can only dot product with Matrix or Vector.")

    def __pow__(self, other):
        """Exponentiation of 3x3 matrix by integer other.

        Parameters
        ----------
        other : int
            The exponent.

        Returns
        -------
        Matrix
            The result of exponentiation.

        Examples
        --------
        >>> M = Matrix([[1, 2, 3], [4, 5, 6], [7, 8, 9]])
        >>> M ** 2
        Matrix([30, 36, 42],
               [66, 81, 96],
               [102, 126, 150])
        """
        result = Matrix.identity()
        for _ in range(other):
            result = result @ self
        return result

    def __eq__(self, other):
        """Equality of two 3x3 matrices.

        Parameters
        ----------
        other : Matrix
            The other matrix.

        Returns
        -------
        bool
            True if the two matrices are equal, False otherwise.

        Examples
        --------
        >>> M = Matrix([[1, 2, 3], [4, 5, 6], [7, 8, 9]])
        >>> N = Matrix([[1, 2, 3], [4, 5, 6], [7, 8, 9]])
        >>> M == N
        True

        >>> M = Matrix([[1, 2, 3], [4, 5, 6], [7, 8, 9]])
        >>> N = Matrix([[1, 2, 3], [4, 5, 6], [7, 8, 10]])
        >>> M == N
        False

        Notes
        -----
        Equality is determined by comparing each element of the two matrices
        with an absolute tolerance of 1e-9 using Python's cmath.isclose.
        """
        return (
            len(other) == 3
            and isclose(self.xx, other[0][0], rel_tol=0, abs_tol=1e-9)
            and isclose(self.xy, other[0][1], rel_tol=0, abs_tol=1e-9)
            and isclose(self.xz, other[0][2], rel_tol=0, abs_tol=1e-9)
            and isclose(self.yx, other[1][0], rel_tol=0, abs_tol=1e-9)
            and isclose(self.yy, other[1][1], rel_tol=0, abs_tol=1e-9)
            and isclose(self.yz, other[1][2], rel_tol=0, abs_tol=1e-9)
            and isclose(self.zx, other[2][0], rel_tol=0, abs_tol=1e-9)
            and isclose(self.zy, other[2][1], rel_tol=0, abs_tol=1e-9)
            and isclose(self.zz, other[2][2], rel_tol=0, abs_tol=1e-9)
        )

    def element_wise(self, operation):
        """Element wise operation.

        Parameters
        ----------
        operation : callable
            Callable with a single argument, which should take an element and
            return the result of the desired operation.

        Returns
        -------
        Matrix
            The result of the element wise operation.

        Examples
        --------
        >>> M = Matrix([[1, 2, 3], [4, 5, 6], [7, 8, 9]])
        >>> M.element_wise(lambda x: x ** 2)
        Matrix([1, 4, 9],
               [16, 25, 36],
               [49, 64, 81])
        """
        return Matrix(
            [
                [operation(self.xx), operation(self.xy), operation(self.xz)],
                [operation(self.yx), operation(self.yy), operation(self.yz)],
                [operation(self.zx), operation(self.zy), operation(self.zz)],
            ]
        )

    def dot(self, other):
        """Dot product between two 3x3 matrices or between 3x3 matrix and R3
        vector.

        See Also
        --------
        Matrix.__matmul__
        """
        return self.__matmul__(other)

    def __str__(self):
        return (
            f"[{self.xx}, {self.xy}, {self.xz}]\n"
            + f"[{self.yx}, {self.yy}, {self.yz}]\n"
            + f"[{self.zx}, {self.zy}, {self.zz}]]"
        )

    def __repr__(self):
        return (
            f"Matrix([{self.xx}, {self.xy}, {self.xz}],\n"
            + f"       [{self.yx}, {self.yy}, {self.yz}],\n"
            + f"       [{self.zx}, {self.zy}, {self.zz}])"
        )

    @staticmethod
    def identity():
        """Returns the 3x3 identity matrix."""
        return Matrix([[1, 0, 0], [0, 1, 0], [0, 0, 1]])

    @staticmethod
    def zeros():
        """Returns the 3x3 zero matrix."""
        return Matrix([[0, 0, 0], [0, 0, 0], [0, 0, 0]])

    @staticmethod
    def transformation(quaternion):
        """Returns the transformation Matrix from frame B to frame A, where B
        is rotated by the quaternion q with respect to A.

        Parameters
        ----------
        q : tuple of 4 floats
            The quaternion representing the rotation from frame A to frame B.
            Example: (cos(phi/2), 0, 0, sin(phi/2)) represents a rotation of
            phi around the z-axis.
            Note: the quaternion must be normalized.

        Returns
        -------
        Matrix
            The transformation matrix from frame B to frame A.
        """
        q_w, q_x, q_y, q_z = quaternion
        return Matrix(
            [
                [
                    1 - 2 * (q_y**2 + q_z**2),
                    2 * (q_x * q_y - q_w * q_z),
                    2 * (q_x * q_z + q_w * q_y),
                ],
                [
                    2 * (q_x * q_y + q_w * q_z),
                    1 - 2 * (q_x**2 + q_z**2),
                    2 * (q_y * q_z - q_w * q_x),
                ],
                [
                    2 * (q_x * q_z - q_w * q_y),
                    2 * (q_y * q_z + q_w * q_x),
                    1 - 2 * (q_x**2 + q_y**2),
                ],
            ]
        )
>>>>>>> 2f09814a


def bilinear_interpolation(x, y, x1, x2, y1, y2, z11, z12, z21, z22):
    """Bilinear interpolation. It considers the values of the four points
    around the point to be interpolated and returns the interpolated value.
    Made with a lot of help from GitHub Copilot.

    Parameters
    ----------
    x : float
        x coordinate to which the value will be interpolated.
    y : float
        y coordinate to which the value will be interpolated.
    x1 : float
        x coordinate of the first point.
    x2 : float
        x coordinate of the second point.
    y1 : float
        y coordinate of the first point.
    y2 : float
        y coordinate of the second point.
    z11 : float
        Value at the first point.
    z12 : float
        Value at the second point.
    z21 : float
        Value at the third point.
    z22 : float
        Value at the fourth point.

    Returns
    -------
    float
        Interpolated value.

    Examples
    --------
    >>> from rocketpy.tools import bilinear_interpolation
    >>> bilinear_interpolation(0.5, 0.5, 0, 1, 0, 1, 0, 1, 1, 0)
    0.5
    """
    return (
        z11 * (x2 - x) * (y2 - y)
        + z21 * (x - x1) * (y2 - y)
        + z12 * (x2 - x) * (y - y1)
        + z22 * (x - x1) * (y - y1)
    ) / ((x2 - x1) * (y2 - y1))


def find_two_closest_integers(number):
    """Find the two closest integer factors of a number.

    Parameters
    ----------
    number: int

    Returns
    -------
    tuple
        Two closest integer factors of the number.

    Examples
    --------
    >>> from rocketpy.tools import find_two_closest_integers
    >>> find_two_closest_integers(10)
    (2, 5)
    >>> find_two_closest_integers(12)
    (3, 4)
    >>> find_two_closest_integers(13)
    (1, 13)
    >>> find_two_closest_integers(150)
    (10, 15)
    """
    number_sqrt = number**0.5
    if isinstance(number_sqrt, int):
        return number_sqrt, number_sqrt
    else:
        guess = int(number_sqrt)
        while True:
            if number % guess == 0:
                return guess, number // guess
            else:
                guess -= 1


def time_num_to_date_string(time_num, units, timezone, calendar="gregorian"):
    """Convert time number (usually hours before a certain date) into two
    strings: one for the date (example: 2022.04.31) and one for the hour
    (example: 14). See cftime.num2date for details on units and calendar.
    Automatically converts time number from UTC to local timezone based on
    lat, lon coordinates. This function was created originally for the
    EnvironmentAnalysis class.

    Parameters
    ----------
    time_num : float
        Time number to be converted.
    units : str
        Units of the time number. See cftime.num2date for details.
    timezone : pytz.timezone
        Timezone to which the time number will be converted. See
        pytz.timezone for details.
    calendar : str, optional
        Calendar to be used. See cftime.num2date for details.

    Returns
    -------
    date_string : str
        Date string.
    hour_string : str
        Hour string.
    date_time : datetime.datetime
        Datetime object.
    """
    date_time_utc = num2pydate(time_num, units, calendar=calendar)
    date_time_utc = date_time_utc.replace(tzinfo=pytz.UTC)
    date_time = date_time_utc.astimezone(timezone)
    date_string = f"{date_time.year}.{date_time.month}.{date_time.day}"
    hour_string = f"{date_time.hour}"
    return date_string, hour_string, date_time


def geopotential_to_height_asl(geopotential, radius=63781370, g=9.80665):
    """Compute height above sea level from geopotential.

    Source: https://en.wikipedia.org/wiki/Geopotential

    Parameters
    ----------
    geopotential : float
        Geopotential in m^2/s^2. It is the geopotential value at a given
        pressure level, to be converted to height above sea level.
    radius : float, optional
        Earth radius in m. Default is 63781370 m.
    g : float, optional
        Gravity acceleration in m/s^2. Default is 9.80665 m/s^2.

    Returns
    -------
    geopotential_to_height_asl : float
        Height above sea level in m

    Examples
    --------
    >>> from rocketpy.tools import geopotential_to_height_asl
    >>> geopotential_to_height_asl(0)
    0.0
    >>> geopotential_to_height_asl(100000)
    10198.792680243916
    >>> geopotential_to_height_asl(200000)
    20400.84750449947
    """
    geopotential_height = geopotential / g
    return radius * geopotential_height / (radius - geopotential_height)


def geopotential_to_height_agl(geopotential, elevation, radius=63781370, g=9.80665):
    """Compute height above ground level from geopotential and elevation.

    Parameters
    ----------
    geopotential : float
        Geopotential in m^2/s^2. It is the geopotential value at a given
        pressure level, to be converted to height above ground level.
    elevation : float
        Surface elevation in m
    radius : float, optional
        Earth radius in m. Default is 63781370 m.
    g : float, optional
        Gravity acceleration in m/s^2. Default is 9.80665 m/s^2.

    Returns
    -------
    height_above_ground_level : float
        Height above ground level in m

    Examples
    --------
    >>> from rocketpy.tools import geopotential_to_height_agl
    >>> geopotential_to_height_agl(0, 0)
    0.0
    >>> geopotential_to_height_agl(100000, 0)
    10198.792680243916
    >>> geopotential_to_height_agl(100000, 1000)
    9198.792680243916
    """
    return geopotential_to_height_asl(geopotential, radius, g) - elevation


if __name__ == "__main__":
    import doctest

    doctest.testmod()<|MERGE_RESOLUTION|>--- conflicted
+++ resolved
@@ -32,34 +32,6 @@
         return val
 
 
-<<<<<<< HEAD
-def tuple_handler(value):
-    """Transforms the input value into a tuple that
-    represents a range. If the input is an input or float,
-    the output is a tuple from zero to the input value. If
-    the input is a tuple or list, the output is a tuple with
-    the same range.
-
-    Parameters
-    ----------
-    value : int, float, tuple, list
-        Input value.
-
-    Returns
-    -------
-    tuple
-        Tuple that represents the inputted range.
-    """
-    if isinstance(value, (int, float)):
-        return (0, value)
-    elif isinstance(value, (list, tuple)):
-        if len(value) == 1:
-            return (0, value[0])
-        elif len(value) == 2:
-            return tuple(value)
-        else:
-            raise ValueError("value must be a list or tuple of length 1 or 2.")
-=======
 class Vector:
     """Pure python basic R3 vector class designed for simple operations.
 
@@ -1007,7 +979,34 @@
                 ],
             ]
         )
->>>>>>> 2f09814a
+
+
+def tuple_handler(value):
+    """Transforms the input value into a tuple that
+    represents a range. If the input is an input or float,
+    the output is a tuple from zero to the input value. If
+    the input is a tuple or list, the output is a tuple with
+    the same range.
+
+    Parameters
+    ----------
+    value : int, float, tuple, list
+        Input value.
+
+    Returns
+    -------
+    tuple
+        Tuple that represents the inputted range.
+    """
+    if isinstance(value, (int, float)):
+        return (0, value)
+    elif isinstance(value, (list, tuple)):
+        if len(value) == 1:
+            return (0, value[0])
+        elif len(value) == 2:
+            return tuple(value)
+        else:
+            raise ValueError("value must be a list or tuple of length 1 or 2.")
 
 
 def bilinear_interpolation(x, y, x1, x2, y1, y2, z11, z12, z21, z22):
