--- conflicted
+++ resolved
@@ -509,37 +509,22 @@
         heading : int, float, optional
             Heading angle relative to north given in degrees.
             Default is 90, which points in the x direction.
-<<<<<<< HEAD
         initial_solution : array, rocketpy.Flight, optional
             Initial solution array to be used. Format is:
 
             .. code-block:: python
 
                 initial_solution = [
-                    self.tInitial,
-                    xInit, yInit, zInit,
-                    vxInit, vyInit, vzInit,
-                    e0Init, e1Init, e2Init, e3Init,
-                    w1Init, w2Init, w3Init
+                    self.t_initial,
+                    x_init, y_init, z_init,
+                    vx_init, vy_init, vz_init,
+                    e0_init, e1_init, e2_init, e3_init,
+                    w1_init, w2_init, w3_init
                 ]
 
             If a rocketpy.Flight object is used, the last state vector will be
             used as initial solution. If None, the initial solution will start
             with all null values, except for the euler parameters which will be
-=======
-        initial_solution : array, Flight, optional
-            Initial solution array to be used. Format is
-            initial_solution = [
-                self.t_initial,
-                x_init, y_init, z_init,
-                vx_init, vy_init, vz_init,
-                e0_init, e1_init, e2_init, e3_init,
-                w1_init, w2_init, w3_init
-            ].
-            If a Flight object is used, the last state vector will be used as
-            initial solution. If None, the initial solution will start with
-            all null values, except for the euler parameters which will be
->>>>>>> b8b27a41
             calculated based on given values of inclination and heading.
             Default is None.
         terminate_on_apogee : boolean, optional
