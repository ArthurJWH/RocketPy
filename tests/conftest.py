import pytest

<<<<<<< HEAD
from rocketpy import (
    CylindricalTank,
    Environment,
    EnvironmentAnalysis,
    Flight,
    Fluid,
    Function,
    GenericMotor,
    HybridMotor,
    LevelBasedTank,
    LiquidMotor,
    MassBasedTank,
    NoseCone,
    Parachute,
    RailButtons,
    Rocket,
    SolidMotor,
    SphericalTank,
    Tail,
    TrapezoidalFins,
    UllageBasedTank,
)
from rocketpy.simulation.monte_carlo import MonteCarlo
from rocketpy.stochastic import (
    StochasticEnvironment,
    StochasticFlight,
    StochasticNoseCone,
    StochasticParachute,
    StochasticRailButtons,
    StochasticRocket,
    StochasticSolidMotor,
    StochasticTail,
    StochasticTrapezoidalFins,
)

# Pytest configuration
=======
pytest_plugins = [
    "tests.fixtures.environment.environment_fixtures",
    "tests.fixtures.flight.flight_fixtures",
    "tests.fixtures.function.function_fixtures",
    "tests.fixtures.motor.liquid_fixtures",
    "tests.fixtures.motor.hybrid_fixtures",
    "tests.fixtures.motor.solid_motor_fixtures",
    "tests.fixtures.motor.tanks_fixtures",
    "tests.fixtures.motor.generic_motor_fixtures",
    "tests.fixtures.parachutes.parachute_fixtures",
    "tests.fixtures.rockets.rocket_fixtures",
    "tests.fixtures.surfaces.surface_fixtures",
    "tests.fixtures.units.numerical_fixtures",
]
>>>>>>> 65b33155


def pytest_addoption(parser):
    """Add option to run slow tests. This is used to skip slow tests by default.

    Parameters
    ----------
    parser : _pytest.config.argparsing.Parser
        Parser object to which the option is added.
    """
    parser.addoption(
        "--runslow", action="store_true", default=False, help="run slow tests"
    )


def pytest_configure(config):
    """Add marker to run slow tests. This is used to skip slow tests by default.

    Parameters
    ----------
    config : _pytest.config.Config
        Config object to which the marker is added.
    """
    config.addinivalue_line("markers", "slow: mark test as slow to run")


def pytest_collection_modifyitems(config, items):
    """Skip slow tests by default. This is used to skip slow tests by default.

    Parameters
    ----------
    config : _pytest.config.Config
        Config object to which the marker is added.
    items : list
        List of tests to be modified.
    """
    if config.getoption("--runslow"):
        # --runslow given in cli: do not skip slow tests
        return
    skip_slow = pytest.mark.skip(reason="need --runslow option to run")
    for item in items:
        if "slow" in item.keywords:
            item.add_marker(skip_slow)<|MERGE_RESOLUTION|>--- conflicted
+++ resolved
@@ -1,43 +1,7 @@
 import pytest
 
-<<<<<<< HEAD
-from rocketpy import (
-    CylindricalTank,
-    Environment,
-    EnvironmentAnalysis,
-    Flight,
-    Fluid,
-    Function,
-    GenericMotor,
-    HybridMotor,
-    LevelBasedTank,
-    LiquidMotor,
-    MassBasedTank,
-    NoseCone,
-    Parachute,
-    RailButtons,
-    Rocket,
-    SolidMotor,
-    SphericalTank,
-    Tail,
-    TrapezoidalFins,
-    UllageBasedTank,
-)
-from rocketpy.simulation.monte_carlo import MonteCarlo
-from rocketpy.stochastic import (
-    StochasticEnvironment,
-    StochasticFlight,
-    StochasticNoseCone,
-    StochasticParachute,
-    StochasticRailButtons,
-    StochasticRocket,
-    StochasticSolidMotor,
-    StochasticTail,
-    StochasticTrapezoidalFins,
-)
 
 # Pytest configuration
-=======
 pytest_plugins = [
     "tests.fixtures.environment.environment_fixtures",
     "tests.fixtures.flight.flight_fixtures",
@@ -52,7 +16,6 @@
     "tests.fixtures.surfaces.surface_fixtures",
     "tests.fixtures.units.numerical_fixtures",
 ]
->>>>>>> 65b33155
 
 
 def pytest_addoption(parser):
