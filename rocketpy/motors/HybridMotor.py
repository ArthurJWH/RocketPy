--- conflicted
+++ resolved
@@ -359,51 +359,7 @@
             self.solid.propellantMass * self.solid.centerOfPropellantMass
             + self.liquid.propellantMass * self.liquid.centerOfPropellantMass
         )
-<<<<<<< HEAD
         return massBalance / self.propellantMass
-=======
-        return massBalance / self.mass
-
-    @cached_property
-    def inertiaTensor(self):
-        """Calculates the propellant principal moment of inertia relative
-        to the tank center of mass. The z-axis correspond to the motor axis
-        of symmetry while the x and y axes complete the right-handed coordinate
-        system. The time derivatives of the products of inertia are also
-        evaluated.
-        Products of inertia are assumed null due to symmetry.
-
-        Parameters
-        ----------
-        t : float
-            Time in seconds.
-
-        Returns
-        -------
-        tuple (of Functions)
-            The two first arguments are equivalent and represent inertia Ix,
-            and Iy. The third argument is inertia Iz.
-        """
-        solidCorrection = (
-            self.solid.mass * (self.solid.centerOfMass - self.centerOfMass) ** 2
-        )
-        liquidCorrection = (
-            self.liquid.mass * (self.liquid.centerOfMass - self.centerOfMass) ** 2
-        )
-
-        self.InertiaI = (
-            self.solid.I_11 + solidCorrection + self.liquid.I_11 + liquidCorrection
-        )
-        self.InertiaZ = (
-            self.solid.I_33 + solidCorrection + self.liquid.I_33 + liquidCorrection
-        )
-
-        # Set naming convention
-        self.InertiaI.reset("Time (s)", "inertia y (kg*m^2)")
-        self.InertiaZ.reset("Time (s)", "inertia z (kg*m^2)")
-
-        return self.InertiaI, self.InertiaI, self.InertiaZ
->>>>>>> eb900d65
 
     @funcify_method("Time (s)", "Inertia I_11 (kg m²)")
     def propellant_I_11(self):
