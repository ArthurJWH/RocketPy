from unittest.mock import patch

import numpy as np
import pytest

from rocketpy import Function, NoseCone, Rocket, SolidMotor
from rocketpy.motors.motor import EmptyMotor, Motor


@patch("matplotlib.pyplot.show")
def test_elliptical_fins(
    mock_show, calisto_robust, calisto_trapezoidal_fins
):  # pylint: disable: unused-argument
    test_rocket = calisto_robust
    calisto_robust.aerodynamic_surfaces.remove(calisto_trapezoidal_fins)
    test_rocket.add_elliptical_fins(4, span=0.100, root_chord=0.120, position=-1.168)
    static_margin = test_rocket.static_margin(0)
    assert test_rocket.all_info() is None or not abs(static_margin - 2.30) < 0.01


def test_evaluate_static_margin_assert_cp_equals_cm(dimensionless_calisto):
    rocket = dimensionless_calisto
    rocket.evaluate_center_of_pressure()
    rocket.evaluate_static_margin()

    burn_time = rocket.motor.burn_time

    assert pytest.approx(
        rocket.center_of_mass(0) / (2 * rocket.radius), 1e-8
    ) == pytest.approx(rocket.static_margin(0), 1e-8)
    assert pytest.approx(
        rocket.center_of_mass(burn_time[1]) / (2 * rocket.radius), 1e-8
    ) == pytest.approx(rocket.static_margin(burn_time[1]), 1e-8)
    assert pytest.approx(rocket.total_lift_coeff_der(0), 1e-8) == pytest.approx(0, 1e-8)
    assert pytest.approx(rocket.cp_position(0), 1e-8) == pytest.approx(0, 1e-8)


@pytest.mark.parametrize(
    "k, type_",
    ([2 / 3, "conical"], [0.46469957130675876, "ogive"], [0.563, "lvhaack"]),
)
def test_add_nose_assert_cp_cm_plus_nose(k, type_, calisto, dimensionless_calisto, m):
    calisto.add_nose(length=0.55829, kind=type_, position=1.160)
    cpz = (1.160) - k * 0.55829  # Relative to the center of dry mass
    clalpha = 2

    static_margin_initial = (calisto.center_of_mass(0) - cpz) / (2 * calisto.radius)
    assert static_margin_initial == pytest.approx(calisto.static_margin(0), 1e-8)

    static_margin_final = (calisto.center_of_mass(np.inf) - cpz) / (2 * calisto.radius)
    assert static_margin_final == pytest.approx(calisto.static_margin(np.inf), 1e-8)

    assert clalpha == pytest.approx(calisto.total_lift_coeff_der(0), 1e-8)
    assert calisto.cp_position(0) == pytest.approx(cpz, 1e-8)

    dimensionless_calisto.add_nose(length=0.55829 * m, kind=type_, position=(1.160) * m)
    assert pytest.approx(dimensionless_calisto.static_margin(0), 1e-8) == pytest.approx(
        calisto.static_margin(0), 1e-8
    )
    assert pytest.approx(
        dimensionless_calisto.static_margin(np.inf), 1e-8
    ) == pytest.approx(calisto.static_margin(np.inf), 1e-8)
    assert pytest.approx(
        dimensionless_calisto.total_lift_coeff_der(0), 1e-8
    ) == pytest.approx(calisto.total_lift_coeff_der(0), 1e-8)
    assert pytest.approx(
        dimensionless_calisto.cp_position(0) / m, 1e-8
    ) == pytest.approx(calisto.cp_position(0), 1e-8)


def test_add_tail_assert_cp_cm_plus_tail(calisto, dimensionless_calisto, m):
    calisto.add_tail(
        top_radius=0.0635,
        bottom_radius=0.0435,
        length=0.060,
        position=-1.313,
    )

    clalpha = -2 * (1 - (0.0635 / 0.0435) ** (-2)) * (0.0635 / (calisto.radius)) ** 2
    cpz = (-1.313) - (0.06 / 3) * (
        1 + (1 - (0.0635 / 0.0435)) / (1 - (0.0635 / 0.0435) ** 2)
    )

    static_margin_initial = (calisto.center_of_mass(0) - cpz) / (2 * calisto.radius)
    assert static_margin_initial == pytest.approx(calisto.static_margin(0), 1e-8)

    static_margin_final = (calisto.center_of_mass(np.inf) - cpz) / (2 * calisto.radius)
    assert static_margin_final == pytest.approx(calisto.static_margin(np.inf), 1e-8)
    assert np.abs(clalpha) == pytest.approx(
        np.abs(calisto.total_lift_coeff_der(0)), 1e-8
    )
    assert calisto.cp_position(0) == cpz

    dimensionless_calisto.add_tail(
        top_radius=0.0635 * m,
        bottom_radius=0.0435 * m,
        length=0.060 * m,
        position=(-1.313) * m,
    )
    assert pytest.approx(dimensionless_calisto.static_margin(0), 1e-8) == pytest.approx(
        calisto.static_margin(0), 1e-8
    )
    assert pytest.approx(
        dimensionless_calisto.static_margin(np.inf), 1e-8
    ) == pytest.approx(calisto.static_margin(np.inf), 1e-8)
    assert pytest.approx(
        dimensionless_calisto.total_lift_coeff_der(0), 1e-8
    ) == pytest.approx(calisto.total_lift_coeff_der(0), 1e-8)
    assert pytest.approx(
        dimensionless_calisto.cp_position(0) / m, 1e-8
    ) == pytest.approx(calisto.cp_position(0), 1e-8)


@pytest.mark.parametrize(
    "sweep_angle, expected_fin_cpz, expected_clalpha, expected_cpz_cm",
    [(39.8, 2.51, 3.16, 1.50), (-10, 2.47, 3.21, 1.49), (29.1, 2.50, 3.28, 1.52)],
)
def test_add_trapezoidal_fins_sweep_angle(
    calisto,
    sweep_angle,
    expected_fin_cpz,
    expected_clalpha,
    expected_cpz_cm,
    calisto_nose_cone,
):
    # Reference values from OpenRocket
    calisto.aerodynamic_surfaces.add(calisto_nose_cone, 1.160)
    fin_set = calisto.add_trapezoidal_fins(
        n=3,
        span=0.090,
        root_chord=0.100,
        tip_chord=0.050,
        sweep_angle=sweep_angle,
        position=-1.064,
    )

    # Check center of pressure
    translate = 1.160
    cpz = -1.300 - fin_set.cpz
    assert translate - cpz == pytest.approx(expected_fin_cpz, 0.01)

    # Check lift coefficient derivative
    cl_alpha = fin_set.cl(1, 0.0)
    assert cl_alpha == pytest.approx(expected_clalpha, 0.01)

    # Check rocket's center of pressure (just double checking)
    assert translate - calisto.cp_position(0) == pytest.approx(expected_cpz_cm, 0.01)


@pytest.mark.parametrize(
    "sweep_length, expected_fin_cpz, expected_clalpha, expected_cpz_cm",
    [
        (0.075, 2.28, 3.16, 1.502),
        (-0.0159, 2.24, 3.21, 1.485),
        (0.05, 2.27, 3.28, 1.513),
    ],
)
def test_add_trapezoidal_fins_sweep_length(
    calisto,
    sweep_length,
    expected_fin_cpz,
    expected_clalpha,
    expected_cpz_cm,
    calisto_nose_cone,
):
    # Reference values from OpenRocket
    calisto.aerodynamic_surfaces.add(calisto_nose_cone, 1.160)
    fin_set = calisto.add_trapezoidal_fins(
        n=3,
        span=0.090,
        root_chord=0.100,
        tip_chord=0.050,
        sweep_length=sweep_length,
        position=-1.064,
    )

    # Check center of pressure
    translate = 1.160
    cpz = -fin_set.cp[2] - 1.064
    assert translate - cpz == pytest.approx(expected_fin_cpz, 0.01)

    # Check lift coefficient derivative
    cl_alpha = fin_set.cl(1, 0.0)
    assert cl_alpha == pytest.approx(expected_clalpha, 0.01)

    # Check rocket's center of pressure (just double checking)
    assert translate - calisto.cp_position(0) == pytest.approx(expected_cpz_cm, 0.01)

    assert isinstance(calisto.aerodynamic_surfaces[0].component, NoseCone)


def test_add_fins_assert_cp_cm_plus_fins(calisto, dimensionless_calisto, m):
    calisto.add_trapezoidal_fins(
        4,
        span=0.100,
        root_chord=0.120,
        tip_chord=0.040,
        position=-1.168,
    )

    cpz = (-1.168) - (
        ((0.120 - 0.040) / 3) * ((0.120 + 2 * 0.040) / (0.120 + 0.040))
        + (1 / 6) * (0.120 + 0.040 - 0.120 * 0.040 / (0.120 + 0.040))
    )

    clalpha = (4 * 4 * (0.1 / (2 * calisto.radius)) ** 2) / (
        1
        + np.sqrt(
            1
            + (2 * np.sqrt((0.12 / 2 - 0.04 / 2) ** 2 + 0.1**2) / (0.120 + 0.040)) ** 2
        )
    )
    clalpha *= 1 + calisto.radius / (0.1 + calisto.radius)

    static_margin_initial = (calisto.center_of_mass(0) - cpz) / (2 * calisto.radius)
    assert static_margin_initial == pytest.approx(calisto.static_margin(0), 1e-8)

    static_margin_final = (calisto.center_of_mass(np.inf) - cpz) / (2 * calisto.radius)
    assert static_margin_final == pytest.approx(calisto.static_margin(np.inf), 1e-8)

    assert np.abs(clalpha) == pytest.approx(
        np.abs(calisto.total_lift_coeff_der(0)), 1e-8
    )
    assert calisto.cp_position(0) == pytest.approx(cpz, 1e-8)

    dimensionless_calisto.add_trapezoidal_fins(
        4,
        span=0.100 * m,
        root_chord=0.120 * m,
        tip_chord=0.040 * m,
        position=(-1.168) * m,
    )
    assert pytest.approx(dimensionless_calisto.static_margin(0), 1e-8) == pytest.approx(
        calisto.static_margin(0), 1e-8
    )
    assert pytest.approx(
        dimensionless_calisto.static_margin(np.inf), 1e-8
    ) == pytest.approx(calisto.static_margin(np.inf), 1e-8)
    assert pytest.approx(
        dimensionless_calisto.total_lift_coeff_der(0), 1e-8
    ) == pytest.approx(calisto.total_lift_coeff_der(0), 1e-8)
    assert pytest.approx(
        dimensionless_calisto.cp_position(0) / m, 1e-8
    ) == pytest.approx(calisto.cp_position(0), 1e-8)


@pytest.mark.parametrize(
    """cdm_position, grain_cm_position, nozzle_position, coord_direction,
    motor_position, expected_motor_cdm, expected_motor_cpp""",
    [
        (0.317, 0.397, 0, "nozzle_to_combustion_chamber", -1.373, -1.056, -0.976),
        (0, 0.08, -0.317, "nozzle_to_combustion_chamber", -1, -1, -0.92),
        (-0.317, -0.397, 0, "combustion_chamber_to_nozzle", -1.373, -1.056, -0.976),
        (0, -0.08, 0.317, "combustion_chamber_to_nozzle", -1, -1, -0.92),
        (1.317, 1.397, 1, "nozzle_to_combustion_chamber", -2.373, -1.056, -0.976),
    ],
)
def test_add_motor_coordinates(
    calisto_motorless,
    cdm_position,
    grain_cm_position,
    nozzle_position,
    coord_direction,
    motor_position,
    expected_motor_cdm,
    expected_motor_cpp,
):
    """Test the method add_motor and related position properties in a Rocket
    instance.

    This test checks the correctness of the `add_motor` method and the computed
    `motor_center_of_dry_mass_position` and `center_of_propellant_position`
    properties in the `Rocket` class using various parameters related to the
    motor's position, nozzle's position, and other related coordinates.
    Different scenarios are tested using parameterization, checking scenarios
    moving from the nozzle to the combustion chamber and vice versa, and with
    various specific physical and geometrical characteristics of the motor.

    Parameters
    ----------
    calisto_motorless : Rocket instance
        A predefined instance of a Rocket without a motor, used as a base for testing.
    cdm_position : float
        Position of the center of dry mass of the motor.
    grain_cm_position : float
        Position of the grains' center of mass.
    nozzle_position : float
        Position of the nozzle.
    coord_direction : str
        Direction for coordinate system orientation;
        it can be "nozzle_to_combustion_chamber" or "combustion_chamber_to_nozzle".
    motor_position : float
        Position where the motor should be added to the rocket.
    expected_motor_cdm : float
        Expected position of the motor's center of dry mass after addition.
    expected_motor_cpp : float
        Expected position of the center of propellant after addition.
    """
    example_motor = SolidMotor(
        thrust_source="data/motors/Cesaroni_M1670.eng",
        burn_time=3.9,
        dry_mass=0,
        dry_inertia=(0, 0, 0),
        center_of_dry_mass_position=cdm_position,
        nozzle_position=nozzle_position,
        grain_number=5,
        grain_density=1815,
        nozzle_radius=33 / 1000,
        throat_radius=11 / 1000,
        grain_separation=5 / 1000,
        grain_outer_radius=33 / 1000,
        grain_initial_height=120 / 1000,
        grains_center_of_mass_position=grain_cm_position,
        grain_initial_inner_radius=15 / 1000,
        interpolation_method="linear",
        coordinate_system_orientation=coord_direction,
    )
    calisto = calisto_motorless
    calisto.add_motor(example_motor, position=motor_position)

    calculated_motor_cdm = calisto.motor_center_of_dry_mass_position
    calculated_motor_cpp = calisto.center_of_propellant_position

    assert pytest.approx(expected_motor_cdm) == calculated_motor_cdm
    assert pytest.approx(expected_motor_cpp) == calculated_motor_cpp(0)


def test_add_cm_eccentricity_assert_properties_set(calisto):
    calisto.add_cm_eccentricity(x=4, y=5)

    assert calisto.cp_eccentricity_x == -4
    assert calisto.cp_eccentricity_y == -5

    assert calisto.thrust_eccentricity_y == -4
    assert calisto.thrust_eccentricity_x == -5


def test_add_thrust_eccentricity_assert_properties_set(calisto):
    calisto.add_thrust_eccentricity(x=4, y=5)

    assert calisto.thrust_eccentricity_y == 4
    assert calisto.thrust_eccentricity_x == 5


def test_add_cp_eccentricity_assert_properties_set(calisto):
    calisto.add_cp_eccentricity(x=4, y=5)

    assert calisto.cp_eccentricity_x == 4
    assert calisto.cp_eccentricity_y == 5


def test_add_motor(calisto_motorless, cesaroni_m1670):
    """Tests the add_motor method of the Rocket class.
    Both with respect to return instances and expected behaviour.
    Parameters
    ----------
    calisto_motorless : Rocket instance
        A predefined instance of a Rocket without a motor, used as a base for testing.
    cesaroni_m1670 : rocketpy.SolidMotor
        Cesaroni M1670 motor
    """

    assert isinstance(calisto_motorless.motor, EmptyMotor)
    center_of_mass_motorless = calisto_motorless.center_of_mass
    calisto_motorless.add_motor(cesaroni_m1670, 0)

    assert isinstance(calisto_motorless.motor, Motor)
    center_of_mass_with_motor = calisto_motorless.center_of_mass

    assert center_of_mass_motorless is not center_of_mass_with_motor


def test_set_rail_button(calisto):
    rail_buttons = calisto.set_rail_buttons(0.2, -0.5, 30)
    # assert buttons_distance
    assert (
        rail_buttons.buttons_distance
        == calisto.rail_buttons[0].component.buttons_distance
        == pytest.approx(0.7, 1e-12)
    )
    # assert buttons position on rocket
    assert calisto.rail_buttons[0].position == -0.5
    # assert angular position
    assert (
        rail_buttons.angular_position
        == calisto.rail_buttons[0].component.angular_position
        == 30
    )
    # assert upper button position
    assert calisto.rail_buttons[0].component.buttons_distance + calisto.rail_buttons[
        0
    ].position == pytest.approx(0.2, 1e-12)


def test_evaluate_total_mass(calisto_motorless):
    """Tests the evaluate_total_mass method of the Rocket class.
    Both with respect to return instances and expected behaviour.

    Parameters
    ----------
    calisto_motorless : Rocket instance
        A predefined instance of a Rocket without a motor, used as a base for testing.
    """
    assert isinstance(calisto_motorless.evaluate_total_mass(), Function)


def test_evaluate_center_of_mass(calisto):
    """Tests the evaluate_center_of_mass method of the Rocket class.
    Both with respect to return instances and expected behaviour.
    Parameters
    ----------
    calisto : Rocket instance
        A predefined instance of the calisto Rocket with a motor, used as a base for testing.
    """
    assert isinstance(calisto.evaluate_center_of_mass(), Function)


def test_evaluate_nozzle_to_cdm(calisto):
    expected_distance = 1.255
    atol = 1e-3  # Equivalent to 1mm
    assert pytest.approx(expected_distance, atol) == calisto.nozzle_to_cdm
    # Test if calling the function returns the same result
    res = calisto.evaluate_nozzle_to_cdm()
    assert pytest.approx(expected_distance, atol) == res


def test_evaluate_nozzle_gyration_tensor(calisto):
    expected_gyration_tensor = np.array(
        [[0.3940207, 0, 0], [0, 0.3940207, 0], [0, 0, 0.0005445]]
    )
    atol = 1e-3 * 1e-2 * 1e-2  # Equivalent to 1g * 1cm^2
    assert np.allclose(
        expected_gyration_tensor, np.array(calisto.nozzle_gyration_tensor), atol=atol
    )
    # Test if calling the function returns the same result
    res = calisto.evaluate_nozzle_gyration_tensor()
    assert np.allclose(expected_gyration_tensor, np.array(res), atol=atol)


def test_evaluate_com_to_cdm_function(calisto):
    atol = 1e-3  # Equivalent to 1mm
    assert np.allclose(
        (calisto.center_of_dry_mass_position - calisto.center_of_mass).source,
        calisto.com_to_cdm_function.source,
        atol=atol,
    )


def test_get_inertia_tensor_at_time(calisto):
    # Expected values (for t = 0)
    # TODO: compute these values by hand or using CAD.
    Ixx = 10.31379
    Iyy = 10.31379
    Izz = 0.039942

    # Set tolerance threshold
    atol = 1e-5

    # Get inertia tensor at t = 0
    inertia_tensor = calisto.get_inertia_tensor_at_time(0)

    # Check if the values are close to the expected ones
    assert pytest.approx(Ixx, atol) == inertia_tensor.x[0]
    assert pytest.approx(Iyy, atol) == inertia_tensor.y[1]
    assert pytest.approx(Izz, atol) == inertia_tensor.z[2]
    # Check if products of inertia are zero
    assert pytest.approx(0, atol) == inertia_tensor.x[1]
    assert pytest.approx(0, atol) == inertia_tensor.x[2]
    assert pytest.approx(0, atol) == inertia_tensor.y[0]
    assert pytest.approx(0, atol) == inertia_tensor.y[2]
    assert pytest.approx(0, atol) == inertia_tensor.z[0]
    assert pytest.approx(0, atol) == inertia_tensor.z[1]


def test_get_inertia_tensor_derivative_at_time(calisto):
    # Expected values (for t = 2s)
    # TODO: compute these values by hand or using CAD.
    Ixx_dot = -0.634805230901143
    Iyy_dot = -0.634805230901143
    Izz_dot = -0.000671493662305

    # Set tolerance threshold
    atol = 1e-3

    # Get inertia tensor at t = 2s
    inertia_tensor = calisto.get_inertia_tensor_derivative_at_time(2)

    # Check if the values are close to the expected ones
    assert pytest.approx(Ixx_dot, atol) == inertia_tensor.x[0]
    assert pytest.approx(Iyy_dot, atol) == inertia_tensor.y[1]
    assert pytest.approx(Izz_dot, atol) == inertia_tensor.z[2]
    # Check if products of inertia are zero
    assert pytest.approx(0, atol) == inertia_tensor.x[1]
    assert pytest.approx(0, atol) == inertia_tensor.x[2]
    assert pytest.approx(0, atol) == inertia_tensor.y[0]
    assert pytest.approx(0, atol) == inertia_tensor.y[2]
    assert pytest.approx(0, atol) == inertia_tensor.z[0]
<<<<<<< HEAD
    assert pytest.approx(0, atol) == inertia_tensor.z[1]
=======
    assert pytest.approx(0, atol) == inertia_tensor.z[1]


def test_add_thrust_eccentricity(calisto):
    """Test add_thrust_eccentricity method of the Rocket class."""
    calisto.add_thrust_eccentricity(0.1, 0.1)
    assert calisto.thrust_eccentricity_x == 0.1
    assert calisto.thrust_eccentricity_y == 0.1


def test_add_cm_eccentricity(calisto):
    """Test add_cm_eccentricity method of the Rocket class."""
    calisto.add_cm_eccentricity(-0.1, -0.1)
    assert calisto.cp_eccentricity_x == 0.1
    assert calisto.cp_eccentricity_y == 0.1
    assert calisto.thrust_eccentricity_x == 0.1
    assert calisto.thrust_eccentricity_y == 0.1


def test_add_surfaces_different_noses(calisto):
    """Test the add_surfaces method with different nose cone configurations.
    More specifically, this will check the static margin of the rocket with
    different nose cone configurations.

    Parameters
    ----------
    calisto : Rocket
        Pytest fixture for the calisto rocket.
    """
    length = 0.55829
    kind = "vonkarman"
    position = 1.16
    bluffness = 0
    base_radius = 0.0635
    rocket_radius = 0.0635

    # Case 1: base_radius == rocket_radius
    nose1 = NoseCone(
        length,
        kind,
        base_radius=base_radius,
        bluffness=bluffness,
        rocket_radius=rocket_radius,
        name="Nose Cone 1",
    )
    calisto.add_surfaces(nose1, position)
    assert nose1.radius_ratio == pytest.approx(1, 1e-8)
    assert calisto.static_margin(0) == pytest.approx(-8.9053, 0.01)

    # Case 2: base_radius == rocket_radius / 2
    calisto.aerodynamic_surfaces.remove(nose1)
    nose2 = NoseCone(
        length,
        kind,
        base_radius=base_radius / 2,
        bluffness=bluffness,
        rocket_radius=rocket_radius,
        name="Nose Cone 2",
    )
    calisto.add_surfaces(nose2, position)
    assert nose2.radius_ratio == pytest.approx(0.5, 1e-8)
    assert calisto.static_margin(0) == pytest.approx(-8.9053, 0.01)

    # Case 3: base_radius is None
    calisto.aerodynamic_surfaces.remove(nose2)
    nose3 = NoseCone(
        length,
        kind,
        base_radius=None,
        bluffness=bluffness,
        rocket_radius=rocket_radius * 2,
        name="Nose Cone 3",
    )
    calisto.add_surfaces(nose3, position)
    assert nose3.radius_ratio == pytest.approx(1, 1e-8)
    assert calisto.static_margin(0) == pytest.approx(-8.9053, 0.01)

    # Case 4: rocket_radius is None
    calisto.aerodynamic_surfaces.remove(nose3)
    nose4 = NoseCone(
        length,
        kind,
        base_radius=base_radius,
        bluffness=bluffness,
        rocket_radius=None,
        name="Nose Cone 4",
    )
    calisto.add_surfaces(nose4, position)
    assert nose4.radius_ratio == pytest.approx(1, 1e-8)
    assert calisto.static_margin(0) == pytest.approx(-8.9053, 0.01)


def test_coordinate_system_orientation(
    calisto_nose_cone, cesaroni_m1670, calisto_trapezoidal_fins
):
    """Test if the coordinate system orientation is working properly. This test
    basically checks if the static margin is the same for the same rocket with
    different coordinate system orientation.

    Parameters
    ----------
    calisto_nose_cone : rocketpy.NoseCone
        Nose cone of the rocket
    cesaroni_m1670 : rocketpy.SolidMotor
        Cesaroni M1670 motor
    calisto_trapezoidal_fins : rocketpy.TrapezoidalFins
        Trapezoidal fins of the rocket
    """
    motor_nozzle_to_combustion_chamber = cesaroni_m1670

    motor_combustion_chamber_to_nozzle = SolidMotor(
        thrust_source="data/motors/Cesaroni_M1670.eng",
        burn_time=3.9,
        dry_mass=1.815,
        dry_inertia=(0.125, 0.125, 0.002),
        center_of_dry_mass_position=-0.317,
        nozzle_position=0,
        grain_number=5,
        grain_density=1815,
        nozzle_radius=33 / 1000,
        throat_radius=11 / 1000,
        grain_separation=5 / 1000,
        grain_outer_radius=33 / 1000,
        grain_initial_height=120 / 1000,
        grains_center_of_mass_position=-0.397,
        grain_initial_inner_radius=15 / 1000,
        interpolation_method="linear",
        coordinate_system_orientation="combustion_chamber_to_nozzle",
    )

    rocket_tail_to_nose = Rocket(
        radius=0.0635,
        mass=14.426,
        inertia=(6.321, 6.321, 0.034),
        power_off_drag="data/calisto/powerOffDragCurve.csv",
        power_on_drag="data/calisto/powerOnDragCurve.csv",
        center_of_mass_without_motor=0,
        coordinate_system_orientation="tail_to_nose",
    )

    rocket_tail_to_nose.add_motor(motor_nozzle_to_combustion_chamber, position=-1.373)

    rocket_tail_to_nose.aerodynamic_surfaces.add(calisto_nose_cone, 1.160)
    rocket_tail_to_nose.aerodynamic_surfaces.add(calisto_trapezoidal_fins, -1.168)

    static_margin_tail_to_nose = rocket_tail_to_nose.static_margin

    rocket_nose_to_tail = Rocket(
        radius=0.0635,
        mass=14.426,
        inertia=(6.321, 6.321, 0.034),
        power_off_drag="data/calisto/powerOffDragCurve.csv",
        power_on_drag="data/calisto/powerOnDragCurve.csv",
        center_of_mass_without_motor=0,
        coordinate_system_orientation="nose_to_tail",
    )

    rocket_nose_to_tail.add_motor(motor_combustion_chamber_to_nozzle, position=1.373)

    rocket_nose_to_tail.aerodynamic_surfaces.add(calisto_nose_cone, -1.160)
    rocket_nose_to_tail.aerodynamic_surfaces.add(calisto_trapezoidal_fins, 1.168)

    static_margin_nose_to_tail = rocket_nose_to_tail.static_margin

    assert np.array_equal(static_margin_tail_to_nose, static_margin_nose_to_tail)
>>>>>>> e953e0dc
<|MERGE_RESOLUTION|>--- conflicted
+++ resolved
@@ -495,9 +495,6 @@
     assert pytest.approx(0, atol) == inertia_tensor.y[0]
     assert pytest.approx(0, atol) == inertia_tensor.y[2]
     assert pytest.approx(0, atol) == inertia_tensor.z[0]
-<<<<<<< HEAD
-    assert pytest.approx(0, atol) == inertia_tensor.z[1]
-=======
     assert pytest.approx(0, atol) == inertia_tensor.z[1]
 
 
@@ -662,5 +659,4 @@
 
     static_margin_nose_to_tail = rocket_nose_to_tail.static_margin
 
-    assert np.array_equal(static_margin_tail_to_nose, static_margin_nose_to_tail)
->>>>>>> e953e0dc
+    assert np.array_equal(static_margin_tail_to_nose, static_margin_nose_to_tail)