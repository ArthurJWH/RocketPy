--- conflicted
+++ resolved
@@ -37,11 +37,7 @@
 
         if self.parachute.trigger.__name__ == "<lambda>":
             line = getsourcelines(self.parachute.trigger)[0][0]
-<<<<<<< HEAD
             print("Ejection signal trigger: " + line.split("=")[0].strip())
-=======
-            print("Ejection signal trigger: " + line)
->>>>>>> bbcf0198
         else:
             print("Ejection signal trigger: " + self.parachute.trigger.__name__)
 
