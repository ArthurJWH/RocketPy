# -*- coding: utf-8 -*-

__author__ = "Giovani Hidalgo Ceotto, Franz Masatoshi Yuri, Mateus Stano Junqueira, Kaleb Ramos Wanderley, Calebe Gomes Teles, Matheus Doretto"
__copyright__ = "Copyright 20XX, RocketPy Team"
__license__ = "MIT"

import warnings
from inspect import getsourcelines
from collections import namedtuple
from inspect import getsourcelines

import numpy as np

from .Function import Function
from .Parachute import Parachute
<<<<<<< HEAD
from .AeroSurfaces import NoseCone, TrapezoidalFins, EllipticalFins, Tail, RailButtons
=======
from .AeroSurface import (
    Fins,
    NoseCone,
    RailButtons,
    TrapezoidalFins,
    EllipticalFins,
    Tail,
)
from .Components import Components
>>>>>>> 939f2bab
from .Motor import EmptyMotor

from .prints.rocket_prints import _RocketPrints
from .plots.rocket_plots import _RocketPlots


class Rocket:

    """Keeps rocket information.

    Attributes
    ----------
        Geometrical attributes:
        Rocket.radius : float
            Rocket's largest radius in meters.
        Rocket.area : float
            Rocket's circular cross section largest frontal area in squared
            meters.
        Rocket.center_of_dry_mass_position : float
            Position, in m, of the rocket's center of dry mass (i.e. center of
            mass without propellant) relative to the rocket's coordinate system.
            See `Rocket.coordinate_system_orientation` for more information
            regarding the rocket's coordinate system.
        Rocket.coordinate_system_orientation : string
            String defining the orientation of the rocket's coordinate system.
            The coordinate system is defined by the rocket's axis of symmetry.
            The system's origin may be placed anywhere along such axis, such as
            in the nozzle or in the nose cone, and must be kept the same for all
            other positions specified. If "tail_to_nose", the coordinate system
            is defined with the rocket's axis of symmetry pointing from the
            rocket's tail to the rocket's nose cone. If "nose_to_tail", the
            coordinate system is defined with the rocket's axis of symmetry
            pointing from the rocket's nose cone to the rocket's tail.

        Mass and Inertia attributes:
        Rocket.mass : float
            Rocket's mass without propellant in kg.
        Rocket.inertia_i : float
            Rocket's moment of inertia, without propellant, with respect to
            to an axis perpendicular to the rocket's axis of cylindrical
            symmetry, in kg*m^2.
        Rocket.inertia_z : float
            Rocket's moment of inertia, without propellant, with respect to
            the rocket's axis of cylindrical symmetry, in kg*m^2.
        Rocket.center_of_mass : Function
            Position of the rocket's center of mass, including propellant,
            relative to the user defined rocket reference system.
            See `Rocket.center_of_dry_mass_position` for more information
            regarding the coordinate system.
            Expressed in meters as a function of time.
        Rocket.reduced_mass : Function
            Function of time expressing the reduced mass of the rocket,
            defined as the product of the propellant mass and the mass
            of the rocket without propellant, divided by the sum of the
            propellant mass and the rocket mass.
        Rocket.total_mass : Function
            Function of time expressing the total mass of the rocket,
            defined as the sum of the propellant mass and the rocket
            mass without propellant.
        Rocket.thrust_to_weight : Function
            Function of time expressing the motor thrust force divided by rocket
            weight. The gravitational acceleration is assumed as 9.80665 m/s^2.

        Eccentricity attributes:
        Rocket.cp_eccentricity_x : float
            Center of pressure position relative to center of mass in the x
            axis, perpendicular to axis of cylindrical symmetry, in meters.
        Rocket.cp_eccentricity_y : float
            Center of pressure position relative to center of mass in the y
            axis, perpendicular to axis of cylindrical symmetry, in meters.
        Rocket.thrust_eccentricity_y : float
            Thrust vector position relative to center of mass in the y
            axis, perpendicular to axis of cylindrical symmetry, in meters.
        Rocket.thrust_eccentricity_x : float
            Thrust vector position relative to center of mass in the x
            axis, perpendicular to axis of cylindrical symmetry, in meters.

        Aerodynamic attributes
<<<<<<< HEAD
        Rocket.aerodynamic_surfaces : list
            List of aerodynamic surfaces of the rocket.
        Rocket.cp_position : float
            Rocket's center of pressure position relative to the user defined
            rocket reference system. See `Rocket.center_of_dry_mass_position`
            for more information regarding the reference system.
=======
        Rocket.aerodynamicSurfaces : Components
            Collection of aerodynamic surfaces of the rocket. Holds Nose cones,
            Fin sets, and Tails.
        Rocket.cpPosition : float
            Rocket's center of pressure position relative to the user defined rocket
            reference system. See `Rocket.centerOfDryMassPosition` for more information
            regarding the reference system.
>>>>>>> 939f2bab
            Expressed in meters.
        Rocket.static_margin : float
            Float value corresponding to rocket static margin when
            loaded with propellant in units of rocket diameter or
            calibers.
        Rocket.power_off_drag : Function
            Rocket's drag coefficient as a function of Mach number when the
            motor is off.
        Rocket.power_on_drag : Function
            Rocket's drag coefficient as a function of Mach number when the
            motor is on.
        Rocket.rail_buttons : RailButtons
            RailButtons object containing the rail buttons information.

        Motor attributes:
        Rocket.motor : Motor
            Rocket's motor. See Motor class for more details.
        Rocket.motor_position : float
            Position, in m, of the motor's nozzle exit area relative to the user
            defined rocket coordinate system.
            See `Rocket.coordinate_system_orientation` for more information
            regarding the rocket's coordinate system.
        Rocket.center_of_propellant_position : Function
            Position of the propellant's center of mass relative to the user
            defined rocket reference system.
            See `Rocket.coordinate_system_orientation` for more information
            regarding the rocket's coordinate system. Expressed in meters as a
            function of time.
    """

    def __init__(
        self,
        radius,
        mass,
        inertia_i,
        inertia_z,
        power_off_drag,
        power_on_drag,
        center_of_dry_mass_position=0,
        coordinate_system_orientation="tail_to_nose",
    ):
        """Initializes Rocket class, process inertial, geometrical and
        aerodynamic parameters.

        Parameters
        ----------
        radius : int, float
            Rocket largest outer radius in meters.
        mass : int, float
            Unloaded rocket total mass (without propellant) in kg.
        inertia_i : int, float
            Unloaded rocket lateral (perpendicular to axis of symmetry)
            moment of inertia (without propellant) in kg m^2.
        inertia_z : int, float
            Unloaded rocket axial moment of inertia (without propellant)
            in kg m^2.
        power_off_drag : int, float, callable, string, array
            Rocket's drag coefficient when the motor is off. Can be given as an
            entry to the Function class. See help(Function) for more
            information. If int or float is given, it is assumed constant. If
            callable, string or array is given, it must be a function of Mach
            number only.
        power_on_drag : int, float, callable, string, array
            Rocket's drag coefficient when the motor is on. Can be given as an
            entry to the Function class. See help(Function) for more
            information. If int or float is given, it is assumed constant. If
            callable, string or array is given, it must be a function of Mach
            number only.
        center_of_dry_mass_position : int, float, optional
            Position, in m, of the rocket's center of dry mass (i.e. center of
            mass without propellant) relative to the rocket's coordinate system.
            Default is 0, which means the center of dry mass is chosen as the
            origin, to comply with the legacy behavior of versions 0.X.Y.
            See `Rocket.coordinate_system_orientation` for more information
            regarding the rocket's coordinate system.
        coordinate_system_orientation : string, optional
            String defining the orientation of the rocket's coordinate system.
            The coordinate system is defined by the rocket's axis of symmetry.
            The system's origin may be placed anywhere along such axis, such as
            in the nozzle or in the nose cone, and must be kept the same for all
            other positions specified. The two options available are:
            "tail_to_nose" and "nose_to_tail". The first defines the coordinate
            system with the rocket's axis of symmetry pointing from the rocket's
            tail to the rocket's nose cone. The second option defines the
            coordinate system with the rocket's axis of symmetry pointing from
            the rocket's nose cone to the rocket's tail. Default is
            "tail_to_nose".

        Returns
        -------
        None
        """
        # Define coordinate system orientation
        self.coordinate_system_orientation = coordinate_system_orientation
        if coordinate_system_orientation == "tail_to_nose":
            self._csys = 1
        elif coordinate_system_orientation == "nose_to_tail":
            self._csys = -1
        else:
            raise ValueError(
                "Invalid coordinate system orientation name. "
                + "Valid options are 'tail_to_nose' and "
                + "'nose_to_tail"
            )

        # Define rocket inertia attributes in SI units
        self.mass = mass
        self.inertia_i = inertia_i
        self.inertia_z = inertia_z

        # Define rocket geometrical parameters in SI units
        self.center_of_dry_mass_position = center_of_dry_mass_position
        self.radius = radius
        self.area = np.pi * self.radius**2

        # Eccentricity data initialization
        self.cp_eccentricity_x = 0
        self.cp_eccentricity_y = 0
        self.thrust_eccentricity_y = 0
        self.thrust_eccentricity_x = 0

        # Parachute data initialization
        self.parachutes = []

        # Aerodynamic data initialization
<<<<<<< HEAD
        self.aerodynamic_surfaces = []
        self.nosecone = []
        self.fins = []
        self.tail = []
        self.rail_buttons = None
        self.cp_position = 0
        self.static_margin = Function(
=======
        self.aerodynamicSurfaces = Components()

        # Rail buttons data initialization
        self.rail_buttons = Components()

        self.cpPosition = 0
        self.staticMargin = Function(
>>>>>>> 939f2bab
            lambda x: 0, inputs="Time (s)", outputs="Static Margin (c)"
        )

        # Define aerodynamic drag coefficients
        self.power_off_drag = Function(
            power_off_drag,
            "Mach Number",
            "Drag Coefficient with Power Off",
            "linear",
            "constant",
        )
        self.power_on_drag = Function(
            power_on_drag,
            "Mach Number",
            "Drag Coefficient with Power On",
            "linear",
            "constant",
        )
        self.cp_position = 0  # Set by self.evaluate_static_margin()

        # Create a, possibly, temporary empty motor
<<<<<<< HEAD
        self.add_motor(motor=EmptyMotor(), position=0)
=======
        # self.motors = Components()  # currently unused since only one motor is supported
        self.addMotor(motor=EmptyMotor(), position=0)
>>>>>>> 939f2bab

        # Important dynamic inertial quantities
        self.center_of_mass = None
        self.reduced_mass = None
        self.total_mass = None

        # Calculate dynamic inertial quantities
        self.evaluate_total_mass()
        self.evaluate_center_of_mass()
        self.evaluate_reduced_mass()
        self.evaluate_thrust_to_weight()

        # Evaluate static margin (even though no aerodynamic surfaces are present yet)
        self.evaluate_static_margin()

        # Initialize plots and prints object
        self.prints = _RocketPrints(self)
        self.plots = _RocketPlots(self)

        return None

<<<<<<< HEAD
    def evaluate_total_mass(self):
=======
    @property
    def nosecones(self):
        return self.aerodynamicSurfaces.get_by_type(NoseCone)

    @property
    def fins(self):
        return self.aerodynamicSurfaces.get_by_type(Fins)

    @property
    def tails(self):
        return self.aerodynamicSurfaces.get_by_type(Tail)

    def evaluateTotalMass(self):
>>>>>>> 939f2bab
        """Calculates and returns the rocket's total mass. The total
        mass is defined as the sum of the propellant mass and the
        rocket mass without propellant. The function returns an object
        of the Function class and is defined as a function of time.

        Parameters
        ----------
        None

        Returns
        -------
        self.total_mass : Function
            Function of time expressing the total mass of the rocket,
            defined as the sum of the propellant mass and the rocket
            mass without propellant.
        """
        # Make sure there is a motor associated with the rocket
        if self.motor is None:
            print("Please associate this rocket with a motor!")
            return False

        # Calculate total mass by summing up propellant and dry mass
        self.total_mass = self.mass + self.motor.mass
        self.total_mass.set_outputs("Total Mass (Rocket + Propellant) (kg)")

        # Return total mass
        return self.total_mass

    def evaluate_center_of_mass(self):
        """Evaluates rocket center of mass position relative to user defined
        rocket reference system.

        Parameters
        ----------
        None

        Returns
        -------
        self.center_of_mass : Function
            Function of time expressing the rocket's center of mass position
            relative to user defined rocket reference system.
            See `Rocket.center_of_mass` for more information.
        """
        # Compute center of mass position
        self.center_of_mass = (
            self.center_of_dry_mass_position * self.mass
            + self.center_of_propellant_position * self.motor.mass
        ) / self.total_mass
        self.center_of_mass.set_inputs("Time (s)")
        self.center_of_mass.set_outputs("Center of Mass Position (m)")

        return self.center_of_mass

    def evaluate_reduced_mass(self):
        """Calculates and returns the rocket's total reduced mass. The
        reduced mass is defined as the product of the propellant mass
        and the mass of the rocket without propellant, divided by the
        sum of the propellant mass and the rocket mass. The function
        returns an object of the Function class and is defined as a
        function of time.

        Parameters
        ----------
        None

        Returns
        -------
        self.reduced_mass : Function
            Function of time expressing the reduced mass of the rocket,
            defined as the product of the propellant mass and the mass
            of the rocket without propellant, divided by the sum of the
            propellant mass and the rocket mass.
        """
        # Make sure there is a motor associated with the rocket
        if self.motor is None:
            print("Please associate this rocket with a motor!")
            return False

        # Retrieve propellant mass as a function of time
        motor_mass = self.motor.mass

        # Retrieve constant rocket mass without propellant
        mass = self.mass

        # Calculate reduced mass
        self.reduced_mass = motor_mass * mass / (motor_mass + mass)
        self.reduced_mass.set_outputs("Reduced Mass (kg)")

        # Return reduced mass
        return self.reduced_mass

    def evaluate_thrust_to_weight(self):
        """Evaluates thrust to weight as a Function of time.

        Uses g = 9.80665 m/s² as nominal gravity for weight calculation.

        Returns
        -------
        None
        """
        self.thrust_to_weight = self.motor.thrust / (9.80665 * self.total_mass)
        self.thrust_to_weight.set_inputs("Time (s)")
        self.thrust_to_weight.set_outputs("Thrust/Weight")

    def evaluate_static_margin(self):
        """Calculates and returns the rocket's static margin when
        loaded with propellant. The static margin is saved and returned
        in units of rocket diameter or calibers. This function also calculates
        the rocket center of pressure and total lift coefficients.

        Parameters
        ----------
        None

        Returns
        -------
        self.static_margin : float
            Float value corresponding to rocket static margin when
            loaded with propellant in units of rocket diameter or
            calibers.
        """
        # Initialize total lift coefficient derivative and center of pressure position
        self.total_lift_coeff_der = 0
        self.cp_position = 0

        # Calculate total lift coefficient derivative and center of pressure
<<<<<<< HEAD
        if len(self.aerodynamic_surfaces) > 0:
            for aero_surface, position in self.aerodynamic_surfaces:
                self.total_lift_coeff_der += aero_surface.clalpha(0)
                self.cp_position += aero_surface.clalpha(0) * (
                    position - self._csys * aero_surface.cpz
=======
        if len(self.aerodynamicSurfaces) > 0:
            for surface, position in self.aerodynamicSurfaces:
                self.totalLiftCoeffDer += surface.clalpha(0)
                self.cpPosition += surface.clalpha(0) * (
                    position - self._csys * surface.cpz
>>>>>>> 939f2bab
                )
            self.cp_position /= self.total_lift_coeff_der

        # Calculate static margin
        self.static_margin = (self.center_of_mass - self.cp_position) / (
            2 * self.radius
        )
        self.static_margin *= (
            self._csys
        )  # Change sign if coordinate system is upside down
        self.static_margin.set_inputs("Time (s)")
        self.static_margin.set_outputs("Static Margin (c)")
        self.static_margin.set_discrete(
            lower=0, upper=self.motor.burn_out_time, samples=200
        )
        return None

<<<<<<< HEAD
    def add_motor(self, motor, position):
=======
    def addMotor(self, motor, position):
>>>>>>> 939f2bab
        """Adds a motor to the rocket.

        Parameters
        ----------
        motor : Motor, SolidMotor, HybridMotor, EmptyMotor
            Motor to be added to the rocket. See Motor class for more
            information.
        position : int, float
            Position, in m, of the motor's nozzle exit area relative to the user
            defined rocket coordinate system.
            See `Rocket.coordinate_system_orientation` for more information
            regarding the rocket's coordinate system.

        Returns
        -------
        None
        """
        if hasattr(self, "motor") and not isinstance(self.motor, EmptyMotor):
            print(
                "Only one motor per rocket is currently supported. "
                + "Overwriting previous motor."
            )
        self.motor = motor
        self.motor_position = position
        _ = self._csys * self.motor._csys
        self.center_of_propellant_position = (
            self.motor.center_of_mass - self.motor.nozzle_position
        ) * _ + self.motor_position
        self.evaluate_total_mass()
        self.evaluate_center_of_mass()
        self.evaluate_reduced_mass()
        self.evaluate_thrust_to_weight()
        self.evaluate_static_margin()
        return None

<<<<<<< HEAD
    def add_surface(self, surface, position):
        """Adds an aerodynamic surface to the rocket. The aerodynamic surface
        must be an instance of a class that inherits from the AerodynamicSurface

        Parameters
        ----------
        surface : AerodynamicSurface, NoseCone, TrapezoidalFins, EllipticalFins,Tail
            Aerodynamic surface to be added to the rocket.
            See AerodynamicSurface class for more information.
        position : int, float
            Position, in m, of the aerodynamic surface's center of pressure
            relative to the user defined rocket coordinate system.
            See `Rocket.coordinate_system_orientation` for more information
            regarding the rocket's coordinate system.
=======
    def addSurfaces(self, surfaces, positions):
        """Adds one or more aerodynamic surfaces to the rocket. The aerodynamic
        surface must be an instance of a class that inherits from the
        AeroSurface (e.g. NoseCone, TrapezoidalFins, etc.)

        Parameters
        ----------
        surfaces : list, AeroSurface, NoseCone, TrapezoidalFins, EllipticalFins, Tail
            Aerodynamic surface to be added to the rocket. Can be a list of
            AeroSurface if more than one surface is to be added.
            See AeroSurface class for more information.
        positions : int, float, list
            Position, in m, of the aerodynamic surface's center of pressure
            relative to the user defined rocket coordinate system.
            See `Rocket.coordinateSystemOrientation` for more information
            regarding the rocket's coordinate system.
            If a list is passed, it will correspond to the position of each item
            in the surfaces list.
            For NoseCone type, position is relative to the nose cone tip.
            For Fins type, position is relative to the point belonging to
            the root chord which is highest in the rocket coordinate system.
            For Tail type, position is relative to the point belonging to the
            tail which is highest in the rocket coordinate system.
>>>>>>> 939f2bab

        Returns
        -------
        None
        """
<<<<<<< HEAD
        self.aerodynamic_surfaces.append((surface, position))
        surface.position = position
        if isinstance(surface, NoseCone):
            self.nosecone.append(surface)
        elif isinstance(surface, (TrapezoidalFins, EllipticalFins)):
            self.fins.append(surface)
        elif isinstance(surface, Tail):
            self.tail.append(surface)
        self.evaluate_static_margin()
        return None

    def add_surfaces(self, surfaces, positions):
        """Adds multiple aerodynamic surfaces to the rocket. The aerodynamic
        surfaces must be instances of classes that inherit from the
        AerodynamicSurface.

        Parameters
        ----------
        surfaces : list of AerodynamicSurface, NoseCone, TrapezoidalFins, EllipticalFins, Tail
            List of aerodynamic surfaces to be added to the rocket.
            See AerodynamicSurface class for more information.
        positions : list of int, float
            List of positions, in m, of the aerodynamic surfaces' center of
            pressure relative to the user defined rocket coordinate system.
            See `Rocket.coordinate_system_orientation` for more information
            regarding the rocket's coordinate system.

        Returns
        -------
        None
        """
        for surface, position in zip(surfaces, positions):
            self.add_surface(surface, position)
            surface.position = position
        self.evaluate_static_margin()
        return None

    def add_tail(
        self, top_radius, bottom_radius, length, position, radius=None, name="Tail"
=======
        try:
            for surface, position in zip(surfaces, positions):
                self.aerodynamicSurfaces.add(surface, position)
        except TypeError:
            self.aerodynamicSurfaces.add(surfaces, positions)

        self.evaluateStaticMargin()
        return None

    def addTail(
        self, topRadius, bottomRadius, length, position, radius=None, name="Tail"
>>>>>>> 939f2bab
    ):
        """Create a new tail or rocket diameter change, storing its
        parameters as part of the aerodynamic_surfaces list. Its
        parameters are the axial position along the rocket and its
        derivative of the coefficient of lift in respect to angle of
        attack.

        Parameters
        ----------
        top_radius : int, float
            Tail top radius in meters, considering positive direction
            from center of mass to nose cone.
        bottom_radius : int, float
            Tail bottom radius in meters, considering positive direction
            from center of mass to nose cone.
        length : int, float
            Tail length or height in meters. Must be a positive value.
        position : int, float
            Tail position relative to the rocket's coordinate system.
            By tail position, understand the point belonging to the tail which is
            highest in the rocket coordinate system (i.e. generally the point closest
            to the nose cone).
            See `Rocket.coordinate_system_orientation` for more information.

        Returns
        -------
        tail : Tail
            Tail object created.
        """

        # Modify reference radius if not provided
        radius = self.radius if radius is None else radius

        # Create new tail as an object of the Tail class
<<<<<<< HEAD
        tail = Tail(top_radius, bottom_radius, length, radius, name)

        # Add tail to aerodynamic surfaces
        self.add_surface(tail, position)
=======
        tail = Tail(topRadius, bottomRadius, length, radius, name)

        # Add tail to aerodynamic surfaces
        self.addSurfaces(tail, position)
>>>>>>> 939f2bab

        # Return self
        return tail

<<<<<<< HEAD
    def add_nose(self, length, kind, position, name="Nose Cone"):
=======
    def addNose(self, length, kind, position, name="Nosecone"):
>>>>>>> 939f2bab
        """Creates a nose cone, storing its parameters as part of the
        aerodynamic_surfaces list. Its parameters are the axial position
        along the rocket and its derivative of the coefficient of lift
        in respect to angle of attack.


        Parameters
        ----------
        length : int, float
            Nose cone length or height in meters. Must be a positive
            value.
        kind : string
            Nose cone type. Von Karman, conical, ogive, and lvhaack are
            supported.
        position : int, float
            Nose cone tip coordinate relative to the rocket's coordinate system.
            See `Rocket.coordinate_system_orientation` for more information.
        name : string
            Nose cone name. Default is "Nose Cone".

        Returns
        -------
        nose : Nose
            Nose cone object created.
        """
        # Create a nose as an object of NoseCone class
        nose = NoseCone(length, kind, self.radius, self.radius, name)

        # Add nose to the list of aerodynamic surfaces
<<<<<<< HEAD
        self.add_surface(nose, position)
=======
        self.addSurfaces(nose, position)
>>>>>>> 939f2bab

        # Return self
        return nose

    def add_fins(self, *args, **kwargs):
        """See Rocket.add_trapezoidal_fins for documentation.
        This method is set to be deprecated in version 1.0.0 and fully removed
        by version 2.0.0. Use Rocket.add_trapezoidal_fins instead. It keeps the
        same arguments and signature."""
        warnings.warn(
            "This method is set to be deprecated in version 1.0.0 and fully "
            "removed by version 2.0.0. Use Rocket.add_trapezoidal_fins instead",
            PendingDeprecationWarning,
        )
        return self.add_trapezoidal_fins(*args, **kwargs)

    def add_trapezoidal_fins(
        self,
        n,
        root_chord,
        tip_chord,
        span,
        position,
        cant_angle=0,
        sweep_length=None,
        sweep_angle=None,
        radius=None,
        airfoil=None,
        name="Fins",
    ):
        """Create a trapezoidal fin set, storing its parameters as part of the
        aerodynamic_surfaces list. Its parameters are the axial position along
        the rocket and its derivative of the coefficient of lift in respect to
        angle of attack.

        Parameters
        ----------
        n : int
            Number of fins, from 2 to infinity.
        span : int, float
            Fin span in meters.
        root_chord : int, float
            Fin root chord in meters.
        tip_chord : int, float
            Fin tip chord in meters.
        position : int, float
            Fin set position relative to the rocket's coordinate system.
            By fin set position, understand the point belonging to the root
            chord which is highest in the rocket coordinate system (i.e.
            generally the point closest to the nose cone tip).
            See `Rocket.coordinate_system_orientation` for more information.
        cant_angle : int, float, optional
            Fins cant angle with respect to the rocket centerline. Must
            be given in degrees.
        sweep_length : int, float, optional
            Fins sweep length in meters. By sweep length, understand the axial
            distance between the fin root leading edge and the fin tip leading
            edge measured parallel to the rocket centerline. If not given, the
            sweep length is assumed to be equal the root chord minus the tip
            chord, in which case the fin is a right trapezoid with its base
            perpendicular to the rocket's axis. Cannot be used in conjunction
            with sweep_angle.
        sweep_angle : int, float, optional
            Fins sweep angle with respect to the rocket centerline. Must be
            given in degrees. If not given, the sweep angle is automatically
            calculated, in which case the fin is assumed to be a right trapezoid
            with its base perpendicular to the rocket's axis. Cannot be used in
            conjunction with sweep_length.
        radius : int, float, optional
            Reference radius to calculate lift coefficient. If None, which is
            default, use rocket radius.
        airfoil : tuple, optional
            Default is null, in which case fins will be treated as flat plates.
            Otherwise, if tuple, fins will be considered as airfoils. The
            tuple's first item specifies the airfoil's lift coefficient
            by angle of attack and must be either a .csv, .txt, ndarray
            or callable. The .csv and .txt files must contain no headers
            and the first column must specify the angle of attack, while
            the second column must specify the lift coefficient. The
            ndarray should be as [(x0, y0), (x1, y1), (x2, y2), ...]
            where x0 is the angle of attack and y0 is the lift coefficient.
            If callable, it should take an angle of attack as input and
            return the lift coefficient at that angle of attack.
            The tuple's second item is the unit of the angle of attack,
            accepting either "radians" or "degrees".

        Returns
        -------
        fin_set : TrapezoidalFins
            Fin set object created.
        """

        # Modify radius if not given, use rocket radius, otherwise use given.
        radius = radius if radius is not None else self.radius

        # Create a fin set as an object of TrapezoidalFins class
        fin_set = TrapezoidalFins(
            n,
            root_chord,
            tip_chord,
            span,
            radius,
            cant_angle,
            sweep_length,
            sweep_angle,
            airfoil,
            name,
        )

        # Add fin set to the list of aerodynamic surfaces
<<<<<<< HEAD
        self.add_surface(fin_set, position)
=======
        self.addSurfaces(finSet, position)
>>>>>>> 939f2bab

        # Return the created aerodynamic surface
        return fin_set

    def add_elliptical_fins(
        self,
        n,
        root_chord,
        span,
        position,
        cant_angle=0,
        radius=None,
        airfoil=None,
        name="Fins",
    ):
        """Create an elliptical fin set, storing its parameters as part of the
        aerodynamic_surfaces list. Its parameters are the axial position along
        the rocket and its derivative of the coefficient of lift in respect to
        angle of attack.

        Parameters
        ----------
        n : int
            Number of fins, from 2 to infinity.
        root_chord : int, float
            Fin root chord in meters.
        span : int, float
            Fin span in meters.
        position : int, float
            Fin set position relative to the rocket's coordinate system. By fin
            set position, understand the point belonging to the root chord which
            is highest in the rocket coordinate system (i.e. generally the point
            closest to the nose cone tip).
            See `Rocket.coordinate_system_orientation` for more information.
        cant_angle : int, float, optional
            Fins cant angle with respect to the rocket centerline. Must be given
            in degrees.
        radius : int, float, optional
            Reference radius to calculate lift coefficient. If None, which
            is default, use rocket radius.
        airfoil : tuple, optional
            Default is null, in which case fins will be treated as flat plates.
            Otherwise, if tuple, fins will be considered as airfoils. The
            tuple's first item specifies the airfoil's lift coefficient
            by angle of attack and must be either a .csv, .txt, ndarray
            or callable. The .csv and .txt files must contain no headers
            and the first column must specify the angle of attack, while
            the second column must specify the lift coefficient. The
            ndarray should be as [(x0, y0), (x1, y1), (x2, y2), ...]
            where x0 is the angle of attack and y0 is the lift coefficient.
            If callable, it should take an angle of attack as input and
            return the lift coefficient at that angle of attack.
            The tuple's second item is the unit of the angle of attack,
            accepting either "radians" or "degrees".

        Returns
        -------
        fin_set : EllipticalFins
            Fin set object created.
        """

        # Modify radius if not given, use rocket radius, otherwise use given.
        radius = radius if radius is not None else self.radius

        # Create a fin set as an object of EllipticalFins class
<<<<<<< HEAD
        fin_set = EllipticalFins(n, root_chord, span, radius, cant_angle, airfoil, name)

        # Add fin set to the list of aerodynamic surfaces
        self.add_surface(fin_set, position)
=======
        finSet = EllipticalFins(n, rootChord, span, radius, cantAngle, airfoil, name)

        # Add fin set to the list of aerodynamic surfaces
        self.addSurfaces(finSet, position)
>>>>>>> 939f2bab

        # Return self
        return fin_set

    def add_parachute(
        self, name, CdS, trigger, sampling_rate=100, lag=0, noise=(0, 0, 0)
    ):
        """Creates a new parachute, storing its parameters such as
        opening delay, drag coefficients and trigger function.

        Parameters
        ----------
        name : string
            Parachute name, such as drogue and main. Has no impact in
            simulation, as it is only used to display data in a more
            organized matter.
        CdS : float
            Drag coefficient times reference area for parachute. It is
            used to compute the drag force exerted on the parachute by
            the equation F = ((1/2)*rho*V^2)*CdS, that is, the drag
            force is the dynamic pressure computed on the parachute
            times its CdS coefficient. Has units of area and must be
            given in squared meters.
<<<<<<< HEAD
        trigger : function
            Function which defines if the parachute ejection system is
            to be triggered. It must take as input the freestream
            pressure in pascal and the state vector of the simulation, which is
            defined by [x, y, z, vx, vy, vz, e0, e1, e2, e3, wx, wy, wz].
            It will be called according to the sampling rate given next.
            It should return True if the parachute ejection system is
            to be triggered and False otherwise.
        sampling_rate : float, optional
=======
        trigger : function, float, string
            Trigger for the parachute deployment. Can be a float with the height
            in which the parachute is ejected (ejction happens after apogee); or
            the string "apogee", for ejection at apogee.
            Can also be a function which defines if the parachute ejection
            system is to be triggered. It must take as input the freestream
            pressure in pascal, the height in meters (above ground level), and
            the state vector of the simulation, which is defined by
            [x, y, z, vx, vy, vz, e0, e1, e2, e3, wx, wy, wz].
            The trigger will be called according to the sampling rate given next.
            It should return True if the parachute ejection system is to be
            triggered and False otherwise.
        samplingRate : float, optional
>>>>>>> 939f2bab
            Sampling rate in which the trigger function works. It is used to
            simulate the refresh rate of onboard sensors such as barometers.
            Default value is 100. Value must be given in hertz.
        lag : float, optional
            Time between the parachute ejection system is triggered and the
            parachute is fully opened. During this time, the simulation will
            consider the rocket as flying without a parachute. Default value
            is 0. Must be given in seconds.
        noise : tuple, list, optional
            List in the format (mean, standard deviation, time-correlation).
            The values are used to add noise to the pressure signal which is
            passed to the trigger function. Default value is (0, 0, 0). Units
            are in pascal.

        Returns
        -------
        parachute : Parachute
            Parachute  containing trigger, sampling_rate, lag, CdS, noise
            and name. Furthermore, it stores clean_pressure_signal,
            noise_signal and noisyPressureSignal which are filled in during
            Flight simulation.
        """
        # Create a parachute
        parachute = Parachute(name, CdS, trigger, sampling_rate, lag, noise)

        # Add parachute to list of parachutes
        self.parachutes.append(parachute)

        # Return self
        return self.parachutes[-1]

<<<<<<< HEAD
    def set_rail_buttons(self, position, angular_position=45):
        """Adds rail buttons to the rocket, allowing for the
        calculation of forces exerted by them when the rocket is
        sliding in the launch rail. Furthermore, rail buttons are
        also needed for the simulation of the planar flight phase,
        when the rocket experiences 3 degrees of freedom motion while
        only one rail button is still in the launch rail.

        Parameters
        ----------
        position : tuple, list, array
            Two values organized in a tuple, list or array which
            represent the position of each of the two rail buttons
            in the rocket coordinate system
            The order does not matter. All values should be in meters.
            See `Rocket.coordinate_system_orientation` for more information.
        angular_position : float
=======
    def setRailButtons(
        self, upper_button_position, lower_button_position, angular_position=45
    ):
        """Adds rail buttons to the rocket, allowing for the calculation of
        forces exerted by them when the rocket is sliding in the launch rail.
        For the simulation, only two buttons are needed, which are the two
        closest to the nozzle.

        Parameters
        ----------
        upper_button_position : int, float
            Position of the rail button furtherst from the nozzle relative to
            the rocket's coordinate system, in meters.
            See `Rocket.coordinateSystemOrientation` for more information.
        lower_button_position : int, float
            Position of the rail button closest to the nozzle relative to
            the rocket's coordinate system, in meters.
            See `Rocket.coordinateSystemOrientation` for more information.
        angular_position : float, optional
>>>>>>> 939f2bab
            Angular position of the rail buttons in degrees measured
            as the rotation around the symmetry axis of the rocket
            relative to one of the other principal axis.
            Default value is 45 degrees, generally used in rockets with
            4 fins.

        Returns
        -------
        rail_buttons : RailButtons
            RailButtons object created
        """
<<<<<<< HEAD
        # Place top most rail button as the first element of the list
        if self._csys * position[0] < self._csys * position[1]:
            position.reverse()
        # Save important attributes
        self.rail_buttons = RailButtons(*position, angular_position)

        return self.rail_buttons
=======
        # Create a rail buttons object
        buttons_distance = abs(upper_button_position - lower_button_position)
        rail_buttons = RailButtons(
            buttons_distance=buttons_distance, angular_position=angular_position
        )
        self.rail_buttons.add(rail_buttons, lower_button_position)
        return rail_buttons
>>>>>>> 939f2bab

    def add_cm_eccentricity(self, x, y):
        """Moves line of action of aerodynamic and thrust forces by
        equal translation amount to simulate an eccentricity in the
        position of the center of mass of the rocket relative to its
        geometrical center line. Should not be used together with
        add_cp_eccentricity and add_thrust_eccentricity.

        Parameters
        ----------
        x : float
            Distance in meters by which the CM is to be translated in
            the x direction relative to geometrical center line.
        y : float
            Distance in meters by which the CM is to be translated in
            the y direction relative to geometrical center line.

        Returns
        -------
        self : Rocket
            Object of the Rocket class.
        """
        # Move center of pressure to -x and -y
        self.cp_eccentricity_x = -x
        self.cp_eccentricity_y = -y

        # Move thrust center by -x and -y
        self.thrust_eccentricity_y = -x
        self.thrust_eccentricity_x = -y

        # Return self
        return self

    def add_cp_eccentricity(self, x, y):
        """Moves line of action of aerodynamic forces to simulate an
        eccentricity in the position of the center of pressure relative
        to the center of mass of the rocket.

        Parameters
        ----------
        x : float
            Distance in meters by which the CP is to be translated in
            the x direction relative to the center of mass axial line.
        y : float
            Distance in meters by which the CP is to be translated in
            the y direction relative to the center of mass axial line.

        Returns
        -------
        self : Rocket
            Object of the Rocket class.
        """
        # Move center of pressure by x and y
        self.cp_eccentricity_x = x
        self.cp_eccentricity_y = y

        # Return self
        return self

    def add_thrust_eccentricity(self, x, y):
        """Moves line of action of thrust forces to simulate a
        misalignment of the thrust vector and the center of mass.

        Parameters
        ----------
        x : float
            Distance in meters by which the line of action of the
            thrust force is to be translated in the x direction
            relative to the center of mass axial line.
        y : float
            Distance in meters by which the line of action of the
            thrust force is to be translated in the x direction
            relative to the center of mass axial line.

        Returns
        -------
        self : Rocket
            Object of the Rocket class.
        """
        # Move thrust line by x and y
        self.thrust_eccentricity_y = x
        self.thrust_eccentricity_x = y

        # Return self
        return self

    def info(self):
        """Prints out a summary of the data and graphs available about
        the Rocket.

        Parameters
        ----------
        None

        Return
        ------
        None
        """
        # All prints
        self.prints.all()

        return None

    def allinfo(self):
        """Prints out all data and graphs available about the Rocket.

        Parameters
        ----------
        None

        Return
        ------
        None
        """

        # All prints and plots
        self.info()
        self.plots.all()

        return None

<<<<<<< HEAD

# TODO removerd addfin
=======
    def addFin(
        self,
        numberOfFins=4,
        cl=2 * np.pi,
        cpr=1,
        cpz=1,
        gammas=[0, 0, 0, 0],
        angularPositions=None,
    ):
        "Hey! I will document this function later"
        self.aerodynamicSurfaces = []
        pi = np.pi
        # Calculate angular positions if not given
        if angularPositions is None:
            angularPositions = np.array(range(numberOfFins)) * 2 * pi / numberOfFins
        else:
            angularPositions = np.array(angularPositions) * pi / 180
        # Convert gammas to degree
        if isinstance(gammas, (int, float)):
            gammas = [(pi / 180) * gammas for i in range(numberOfFins)]
        else:
            gammas = [(pi / 180) * gamma for gamma in gammas]
        for i in range(numberOfFins):
            # Get angular position and inclination for current fin
            angularPosition = angularPositions[i]
            gamma = gammas[i]
            # Calculate position vector
            cpx = cpr * np.cos(angularPosition)
            cpy = cpr * np.sin(angularPosition)
            positionVector = np.array([cpx, cpy, cpz])
            # Calculate chord vector
            auxVector = np.array([cpy, -cpx, 0]) / (cpr)
            chordVector = (
                np.cos(gamma) * np.array([0, 0, 1]) - np.sin(gamma) * auxVector
            )
            self.aerodynamicSurfaces.append([positionVector, chordVector])
        return None
>>>>>>> 939f2bab
<|MERGE_RESOLUTION|>--- conflicted
+++ resolved
@@ -13,9 +13,6 @@
 
 from .Function import Function
 from .Parachute import Parachute
-<<<<<<< HEAD
-from .AeroSurfaces import NoseCone, TrapezoidalFins, EllipticalFins, Tail, RailButtons
-=======
 from .AeroSurface import (
     Fins,
     NoseCone,
@@ -25,7 +22,6 @@
     Tail,
 )
 from .Components import Components
->>>>>>> 939f2bab
 from .Motor import EmptyMotor
 
 from .prints.rocket_prints import _RocketPrints
@@ -104,22 +100,13 @@
             axis, perpendicular to axis of cylindrical symmetry, in meters.
 
         Aerodynamic attributes
-<<<<<<< HEAD
         Rocket.aerodynamic_surfaces : list
-            List of aerodynamic surfaces of the rocket.
-        Rocket.cp_position : float
-            Rocket's center of pressure position relative to the user defined
-            rocket reference system. See `Rocket.center_of_dry_mass_position`
-            for more information regarding the reference system.
-=======
-        Rocket.aerodynamicSurfaces : Components
             Collection of aerodynamic surfaces of the rocket. Holds Nose cones,
             Fin sets, and Tails.
-        Rocket.cpPosition : float
+        Rocket.cp_position : float
             Rocket's center of pressure position relative to the user defined rocket
             reference system. See `Rocket.centerOfDryMassPosition` for more information
             regarding the reference system.
->>>>>>> 939f2bab
             Expressed in meters.
         Rocket.static_margin : float
             Float value corresponding to rocket static margin when
@@ -245,23 +232,13 @@
         self.parachutes = []
 
         # Aerodynamic data initialization
-<<<<<<< HEAD
-        self.aerodynamic_surfaces = []
-        self.nosecone = []
-        self.fins = []
-        self.tail = []
-        self.rail_buttons = None
+        self.aerodynamic_surfaces = Components()
+
+        # Rail buttons data initialization
+        self.rail_buttons = Components()
+
         self.cp_position = 0
         self.static_margin = Function(
-=======
-        self.aerodynamicSurfaces = Components()
-
-        # Rail buttons data initialization
-        self.rail_buttons = Components()
-
-        self.cpPosition = 0
-        self.staticMargin = Function(
->>>>>>> 939f2bab
             lambda x: 0, inputs="Time (s)", outputs="Static Margin (c)"
         )
 
@@ -283,12 +260,8 @@
         self.cp_position = 0  # Set by self.evaluate_static_margin()
 
         # Create a, possibly, temporary empty motor
-<<<<<<< HEAD
+        # self.motors = Components()  # currently unused since only one motor is supported
         self.add_motor(motor=EmptyMotor(), position=0)
-=======
-        # self.motors = Components()  # currently unused since only one motor is supported
-        self.addMotor(motor=EmptyMotor(), position=0)
->>>>>>> 939f2bab
 
         # Important dynamic inertial quantities
         self.center_of_mass = None
@@ -310,23 +283,19 @@
 
         return None
 
-<<<<<<< HEAD
-    def evaluate_total_mass(self):
-=======
     @property
     def nosecones(self):
-        return self.aerodynamicSurfaces.get_by_type(NoseCone)
+        return self.aerodynamic_surfaces.get_by_type(NoseCone)
 
     @property
     def fins(self):
-        return self.aerodynamicSurfaces.get_by_type(Fins)
+        return self.aerodynamic_surfaces.get_by_type(Fins)
 
     @property
     def tails(self):
-        return self.aerodynamicSurfaces.get_by_type(Tail)
-
-    def evaluateTotalMass(self):
->>>>>>> 939f2bab
+        return self.aerodynamic_surfaces.get_by_type(Tail)
+
+    def evaluate_total_mass(self):
         """Calculates and returns the rocket's total mass. The total
         mass is defined as the sum of the propellant mass and the
         rocket mass without propellant. The function returns an object
@@ -453,19 +422,11 @@
         self.cp_position = 0
 
         # Calculate total lift coefficient derivative and center of pressure
-<<<<<<< HEAD
         if len(self.aerodynamic_surfaces) > 0:
             for aero_surface, position in self.aerodynamic_surfaces:
                 self.total_lift_coeff_der += aero_surface.clalpha(0)
                 self.cp_position += aero_surface.clalpha(0) * (
                     position - self._csys * aero_surface.cpz
-=======
-        if len(self.aerodynamicSurfaces) > 0:
-            for surface, position in self.aerodynamicSurfaces:
-                self.totalLiftCoeffDer += surface.clalpha(0)
-                self.cpPosition += surface.clalpha(0) * (
-                    position - self._csys * surface.cpz
->>>>>>> 939f2bab
                 )
             self.cp_position /= self.total_lift_coeff_der
 
@@ -483,11 +444,7 @@
         )
         return None
 
-<<<<<<< HEAD
     def add_motor(self, motor, position):
-=======
-    def addMotor(self, motor, position):
->>>>>>> 939f2bab
         """Adds a motor to the rocket.
 
         Parameters
@@ -523,22 +480,6 @@
         self.evaluate_static_margin()
         return None
 
-<<<<<<< HEAD
-    def add_surface(self, surface, position):
-        """Adds an aerodynamic surface to the rocket. The aerodynamic surface
-        must be an instance of a class that inherits from the AerodynamicSurface
-
-        Parameters
-        ----------
-        surface : AerodynamicSurface, NoseCone, TrapezoidalFins, EllipticalFins,Tail
-            Aerodynamic surface to be added to the rocket.
-            See AerodynamicSurface class for more information.
-        position : int, float
-            Position, in m, of the aerodynamic surface's center of pressure
-            relative to the user defined rocket coordinate system.
-            See `Rocket.coordinate_system_orientation` for more information
-            regarding the rocket's coordinate system.
-=======
     def addSurfaces(self, surfaces, positions):
         """Adds one or more aerodynamic surfaces to the rocket. The aerodynamic
         surface must be an instance of a class that inherits from the
@@ -562,53 +503,11 @@
             the root chord which is highest in the rocket coordinate system.
             For Tail type, position is relative to the point belonging to the
             tail which is highest in the rocket coordinate system.
->>>>>>> 939f2bab
-
-        Returns
-        -------
-        None
-        """
-<<<<<<< HEAD
-        self.aerodynamic_surfaces.append((surface, position))
-        surface.position = position
-        if isinstance(surface, NoseCone):
-            self.nosecone.append(surface)
-        elif isinstance(surface, (TrapezoidalFins, EllipticalFins)):
-            self.fins.append(surface)
-        elif isinstance(surface, Tail):
-            self.tail.append(surface)
-        self.evaluate_static_margin()
-        return None
-
-    def add_surfaces(self, surfaces, positions):
-        """Adds multiple aerodynamic surfaces to the rocket. The aerodynamic
-        surfaces must be instances of classes that inherit from the
-        AerodynamicSurface.
-
-        Parameters
-        ----------
-        surfaces : list of AerodynamicSurface, NoseCone, TrapezoidalFins, EllipticalFins, Tail
-            List of aerodynamic surfaces to be added to the rocket.
-            See AerodynamicSurface class for more information.
-        positions : list of int, float
-            List of positions, in m, of the aerodynamic surfaces' center of
-            pressure relative to the user defined rocket coordinate system.
-            See `Rocket.coordinate_system_orientation` for more information
-            regarding the rocket's coordinate system.
-
-        Returns
-        -------
-        None
-        """
-        for surface, position in zip(surfaces, positions):
-            self.add_surface(surface, position)
-            surface.position = position
-        self.evaluate_static_margin()
-        return None
-
-    def add_tail(
-        self, top_radius, bottom_radius, length, position, radius=None, name="Tail"
-=======
+
+        Returns
+        -------
+        None
+        """
         try:
             for surface, position in zip(surfaces, positions):
                 self.aerodynamicSurfaces.add(surface, position)
@@ -618,9 +517,8 @@
         self.evaluateStaticMargin()
         return None
 
-    def addTail(
-        self, topRadius, bottomRadius, length, position, radius=None, name="Tail"
->>>>>>> 939f2bab
+    def add_tail(
+        self, top_radius, bottom_radius, length, position, radius=None, name="Tail"
     ):
         """Create a new tail or rocket diameter change, storing its
         parameters as part of the aerodynamic_surfaces list. Its
@@ -655,26 +553,15 @@
         radius = self.radius if radius is None else radius
 
         # Create new tail as an object of the Tail class
-<<<<<<< HEAD
         tail = Tail(top_radius, bottom_radius, length, radius, name)
-
-        # Add tail to aerodynamic surfaces
-        self.add_surface(tail, position)
-=======
-        tail = Tail(topRadius, bottomRadius, length, radius, name)
 
         # Add tail to aerodynamic surfaces
         self.addSurfaces(tail, position)
->>>>>>> 939f2bab
 
         # Return self
         return tail
 
-<<<<<<< HEAD
-    def add_nose(self, length, kind, position, name="Nose Cone"):
-=======
     def addNose(self, length, kind, position, name="Nosecone"):
->>>>>>> 939f2bab
         """Creates a nose cone, storing its parameters as part of the
         aerodynamic_surfaces list. Its parameters are the axial position
         along the rocket and its derivative of the coefficient of lift
@@ -704,11 +591,7 @@
         nose = NoseCone(length, kind, self.radius, self.radius, name)
 
         # Add nose to the list of aerodynamic surfaces
-<<<<<<< HEAD
-        self.add_surface(nose, position)
-=======
         self.addSurfaces(nose, position)
->>>>>>> 939f2bab
 
         # Return self
         return nose
@@ -819,11 +702,7 @@
         )
 
         # Add fin set to the list of aerodynamic surfaces
-<<<<<<< HEAD
-        self.add_surface(fin_set, position)
-=======
         self.addSurfaces(finSet, position)
->>>>>>> 939f2bab
 
         # Return the created aerodynamic surface
         return fin_set
@@ -889,17 +768,10 @@
         radius = radius if radius is not None else self.radius
 
         # Create a fin set as an object of EllipticalFins class
-<<<<<<< HEAD
         fin_set = EllipticalFins(n, root_chord, span, radius, cant_angle, airfoil, name)
-
-        # Add fin set to the list of aerodynamic surfaces
-        self.add_surface(fin_set, position)
-=======
-        finSet = EllipticalFins(n, rootChord, span, radius, cantAngle, airfoil, name)
 
         # Add fin set to the list of aerodynamic surfaces
         self.addSurfaces(finSet, position)
->>>>>>> 939f2bab
 
         # Return self
         return fin_set
@@ -923,17 +795,6 @@
             force is the dynamic pressure computed on the parachute
             times its CdS coefficient. Has units of area and must be
             given in squared meters.
-<<<<<<< HEAD
-        trigger : function
-            Function which defines if the parachute ejection system is
-            to be triggered. It must take as input the freestream
-            pressure in pascal and the state vector of the simulation, which is
-            defined by [x, y, z, vx, vy, vz, e0, e1, e2, e3, wx, wy, wz].
-            It will be called according to the sampling rate given next.
-            It should return True if the parachute ejection system is
-            to be triggered and False otherwise.
-        sampling_rate : float, optional
-=======
         trigger : function, float, string
             Trigger for the parachute deployment. Can be a float with the height
             in which the parachute is ejected (ejction happens after apogee); or
@@ -947,7 +808,6 @@
             It should return True if the parachute ejection system is to be
             triggered and False otherwise.
         samplingRate : float, optional
->>>>>>> 939f2bab
             Sampling rate in which the trigger function works. It is used to
             simulate the refresh rate of onboard sensors such as barometers.
             Default value is 100. Value must be given in hertz.
@@ -979,25 +839,6 @@
         # Return self
         return self.parachutes[-1]
 
-<<<<<<< HEAD
-    def set_rail_buttons(self, position, angular_position=45):
-        """Adds rail buttons to the rocket, allowing for the
-        calculation of forces exerted by them when the rocket is
-        sliding in the launch rail. Furthermore, rail buttons are
-        also needed for the simulation of the planar flight phase,
-        when the rocket experiences 3 degrees of freedom motion while
-        only one rail button is still in the launch rail.
-
-        Parameters
-        ----------
-        position : tuple, list, array
-            Two values organized in a tuple, list or array which
-            represent the position of each of the two rail buttons
-            in the rocket coordinate system
-            The order does not matter. All values should be in meters.
-            See `Rocket.coordinate_system_orientation` for more information.
-        angular_position : float
-=======
     def setRailButtons(
         self, upper_button_position, lower_button_position, angular_position=45
     ):
@@ -1017,7 +858,6 @@
             the rocket's coordinate system, in meters.
             See `Rocket.coordinateSystemOrientation` for more information.
         angular_position : float, optional
->>>>>>> 939f2bab
             Angular position of the rail buttons in degrees measured
             as the rotation around the symmetry axis of the rocket
             relative to one of the other principal axis.
@@ -1029,15 +869,6 @@
         rail_buttons : RailButtons
             RailButtons object created
         """
-<<<<<<< HEAD
-        # Place top most rail button as the first element of the list
-        if self._csys * position[0] < self._csys * position[1]:
-            position.reverse()
-        # Save important attributes
-        self.rail_buttons = RailButtons(*position, angular_position)
-
-        return self.rail_buttons
-=======
         # Create a rail buttons object
         buttons_distance = abs(upper_button_position - lower_button_position)
         rail_buttons = RailButtons(
@@ -1045,7 +876,6 @@
         )
         self.rail_buttons.add(rail_buttons, lower_button_position)
         return rail_buttons
->>>>>>> 939f2bab
 
     def add_cm_eccentricity(self, x, y):
         """Moves line of action of aerodynamic and thrust forces by
@@ -1167,10 +997,6 @@
 
         return None
 
-<<<<<<< HEAD
-
-# TODO removerd addfin
-=======
     def addFin(
         self,
         numberOfFins=4,
@@ -1207,5 +1033,4 @@
                 np.cos(gamma) * np.array([0, 0, 1]) - np.sin(gamma) * auxVector
             )
             self.aerodynamicSurfaces.append([positionVector, chordVector])
-        return None
->>>>>>> 939f2bab
+        return None