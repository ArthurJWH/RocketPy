--- conflicted
+++ resolved
@@ -1115,14 +1115,9 @@
                 alpha * self.source[i] + (1 - alpha) * filtered_signal[i - 1]
             )
 
-<<<<<<< HEAD
-        # Save the new csv file with filtered data 
+        # Save the new csv file with filtered data
         if isinstance(file_path, str):
             np.savetxt(file_path, filtered_signal, delimiter=",")
-=======
-        # Save the new csv file with filtered data
-        np.savetxt("filtered_data.csv", filtered_signal, delimiter=",")
->>>>>>> 4d8af180
 
         return Function(
             source=filtered_signal,
