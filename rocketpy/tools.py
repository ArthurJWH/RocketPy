--- conflicted
+++ resolved
@@ -977,7 +977,6 @@
     return (180 / np.pi) * 2 * np.arcsin(-((e1**2 + e2**2) ** 0.5))
 
 
-<<<<<<< HEAD
 def euler_to_quaternions(roll, pitch, yaw):
     """Calculates the quaternions (Euler parameters) from the Euler angles in
     yaw, pitch, and roll sequence (3-2-1).
@@ -1030,7 +1029,8 @@
     if q_norm == 0:
         return 1, 0, 0, 0
     return q_w / q_norm, q_x / q_norm, q_y / q_norm, q_z / q_norm
-=======
+
+
 def euler_angles_to_euler_parameters(phi, theta, psi):
     """Convert 3-1-3 Euler Angles to Euler Parameters (quaternions).
 
@@ -1066,7 +1066,6 @@
         theta / 2
     ) * np.cos(psi / 2) * np.sin(phi / 2)
     return e0, e1, e2, e3
->>>>>>> 6d65fa90
 
 
 if __name__ == "__main__":
