# -*- coding: utf-8 -*-

from .Function import Function

__author__ = "Giovani Hidalgo Ceotto, Guilherme Fernandes Alves, Lucas Azevedo Pezente, Oscar Mauricio Prada Ramirez, Lucas Kierulff Balabram"
__copyright__ = "Copyright 20XX, RocketPy Team"
__license__ = "MIT"

import bisect
import json
import re
import warnings
from datetime import datetime, timedelta

import matplotlib.pyplot as plt
import numpy as np
import numpy.ma as ma
import pytz
import requests

<<<<<<< HEAD
from .plots.environment_plots import _EnvironmentPlots
from .prints.environment_prints import _EnvironmentPrints

=======
from .prints.environment_prints import _EnvironmentPrints
from .plots.environment_plots import _EnvironmentPlots
>>>>>>> eaf508fe

try:
    import netCDF4
except ImportError:
    has_netCDF4 = False
    warnings.warn(
        "Unable to load netCDF4. NetCDF files and OPeNDAP will not be imported.",
        ImportWarning,
    )
else:
    has_netCDF4 = True


def requires_netCDF4(func):
    def wrapped_func(*args, **kwargs):
        if has_netCDF4:
            func(*args, **kwargs)
        else:
            raise ImportError(
                "This feature requires netCDF4 to be installed. Install it with `pip install netCDF4`"
            )

    return wrapped_func


class Environment:
    """Keeps all environment information stored, such as wind and temperature
    conditions, as well as gravity and rail length.

    Attributes
    ----------

        Constants
        Environment.earthRadius : float
            Value of Earth's Radius = 6.3781e6 m.
        Environment.airGasConstant : float
            Value of Air's Gas Constant = 287.05287 J/K/Kg

        Gravity and Launch Rail Length:
        Environment.rl : float
            Launch rail length in meters.
        Environment.g : float
            Positive value of gravitational acceleration in m/s^2.

        Coordinates and Date:
        Environment.lat : float
            Launch site latitude.
        Environment.lon : float
            Launch site longitude.
        Environment.datum: string
            The desired reference ellipsoide model, the following options are
            available: "SAD69", "WGS84", "NAD83", and "SIRGAS2000". The default
            is "SIRGAS2000", then this model will be used if the user make some
            typing mistake
        Environment.initialEast: float
            Launch site East UTM coordinate
        Environment.initialNorth:  float
            Launch site North UTM coordinate
        Environment.initialUtmZone: int
            Launch site UTM zone number
        Environment.initialUtmLetter: string
            Launch site UTM letter, to keep the latitude band and describe the
            UTM Zone
        Environment.initialHemisphere: string
            Launch site S/N hemisphere
        Environment.initialEW: string
            Launch site E/W hemisphere
        Environment.elevation : float
            Launch site elevation.
        Environment.date : datetime
            Date time of launch in UTC.
        Environment.localDate : datetime
                    Date time of launch in the local time zone, defined by Environment.timeZone.
        Environment.timeZone : string
                    Local time zone specification. See pytz for time zone info.

        Topographic information:
        Environment.elevLonArray: array
            Unidimensional array containing the longitude coordinates
        Environment.elevLatArray: array
            Unidimensional array containing the latitude coordinates
        Environment.elevArray: array
            Two-dimensional Array containing the elevation information
        Environment.topographicProfileActivated: bool
            True if the user already set a topographic plofile

        Atmosphere Static Conditions:
        Environment.maxExpectedHeight : float
            Maximum altitude in meters to keep weather data.
            Used especially for plotting range.
            Can be altered as desired.
        Environment.pressureISA : Function
            Air pressure in Pa as a function of altitude as defined
            by the International Standard Atmosphere ISO 2533.
            Only defined after load Environment.loadInternationalStandardAtmosphere
            has been called.
            Can be accessed as regular array, or called
            as a function. See Function for more information.
        Environment.temperatureISA : Function
            Air temperature in K as a function of altitude  as defined
            by the International Standard Atmosphere ISO 2533.
            Only defined after load Environment.loadInternationalStandardAtmosphere
            has been called.
            Can be accessed as regular array, or called
            as a function. See Function for more information.
        Environment.pressure : Function
            Air pressure in Pa as a function of altitude.
            Can be accessed as regular array, or called
            as a function. See Function for more information.
        Environment.temperature : Function
            Air temperature in K as a function of altitude.
            Can be accessed as regular array, or called
            as a function. See Function for more information.
        Environment.speedOfSound : Function
            Speed of sound in air in m/s as a function of altitude.
            Can be accessed as regular array, or called
            as a function. See Function for more information.
        Environment.density : Function
            Air density in kg/m³ as a function of altitude.
            Can be accessed as regular array, or called
            as a function. See Function for more information.
        Environment.dynamicViscosity : Function
            Air dynamic viscosity in Pa s as a function of altitude.
            Can be accessed as regular array, or called
            as a function. See Function for more information.

        Atmosphere Wind Conditions:
        Environment.windSpeed : Function
            Wind speed in m/s as a function of altitude.
            Can be accessed as regular array, or called
            as a function. See Function for more information.
        Environment.windDirection : Function
            Wind direction (from which the wind blows)
            in degrees relative to north (positive clockwise)
            as a function of altitude.
            Can be accessed as regular array, or called
            as a function. See Function for more information.
        Environment.windHeading : Function
            Wind heading (direction towards which the wind blows)
            in degrees relative to north (positive clockwise)
            as a function of altitude.
            Can be accessed as regular array, or called
            as a function. See Function for more information.
        Environment.windVelocityX : Function
            Wind U, or X (east) component of wind velocity in m/s as a function of
            altitude.
            Can be accessed as regular array, or called
            as a function. See Function for more information.
        Environment.windVelocityY : Function
            Wind V, or Y (east) component of wind velocity in m/s as a function of
            altitude.
            Can be accessed as regular array, or called
            as a function. See Function for more information.

        Atmospheric Model Details
        Environment.atmosphericModelType : string
            Describes the atmospheric model which is being used.
            Can only assume the following values: 'StandardAtmosphere',
            'CustomAtmosphere', 'WyomingSounding', 'NOAARucSounding',
            'Forecast', 'Reanalysis', 'Ensemble'.
        Environment.atmosphericModelFile : string
            Address of the file used for the atmospheric model being used.
            Only defined for 'WyomingSounding', 'NOAARucSounding',
            'Forecast', 'Reanalysis', 'Ensemble'
        Environment.atmosphericModelDict : dictionary
            Dictionary used to properly interpret netCDF and OPeNDAP
            files. Only defined for 'Forecast', 'Reanalysis', 'Ensemble'.
        Environment.atmosphericModelInitDate : datetime
            Datetime object instance of first availabe date in netCDF
            and OPeNDAP files when using 'Forecast', 'Reanalysis' or
            'Ensemble'.
        Environment.atmosphericModelEndDate : datetime
            Datetime object instance of last availabe date in netCDF
            and OPeNDAP files when using 'Forecast', 'Reanalysis' or
            'Ensemble'.
        Environment.atmosphericModelInterval : int
            Hour step between weather condition used in netCDF and
            OPeNDAP files when using 'Forecast', 'Reanalysis' or
            'Ensemble'.
        Environment.atmosphericModelInitLat : float
            Latitude of vertex just before the launch site in netCDF
            and OPeNDAP files when using 'Forecast', 'Reanalysis' or
            'Ensemble'.
        Environment.atmosphericModelEndLat : float
            Latitude of vertex just after the launch site in netCDF
            and OPeNDAP files when using 'Forecast', 'Reanalysis' or
            'Ensemble'.
        Environment.atmosphericModelInitLon : float
            Longitude of vertex just before the launch site in netCDF
            and OPeNDAP files when using 'Forecast', 'Reanalysis' or
            'Ensemble'.
        Environment.atmosphericModelEndLon : float
            Longitude of vertex just after the launch site in netCDF
            and OPeNDAP files when using 'Forecast', 'Reanalysis' or
            'Ensemble'.

        Atmospheric Model Storage
        Environment.latArray : array
            Defined if netCDF or OPeNDAP file is used, for Forecasts,
            Reanalysis and Ensembles. 2x2 matrix for each pressure level of latitudes
            corresponding to the vertices of the grid cell which surrounds
            the launch site.
        Environment.lonArray : array
            Defined if netCDF or OPeNDAP file is used, for Forecasts,
            Reanalysis and Ensembles. 2x2 matrix for each pressure level of longitudes
            corresponding to the vertices of the grid cell which surrounds
            the launch site.
        Environment.lonIndex : int
            Defined if netCDF or OPeNDAP file is used, for Forecasts,
            Reanalysis and Ensembles. Index to a grid longitude which
            is just over the launch site longitude, while lonIndex - 1
            points to a grid longitude which is just under the launch
            site longitude.
        Environment.latIndex : int
            Defined if netCDF or OPeNDAP file is used, for Forecasts,
            Reanalysis and Ensembles. Index to a grid latitude which
            is just over the launch site latitude, while lonIndex - 1
            points to a grid latitude which is just under the launch
            site latitude.
        Environment.geopotentials : array
            Defined if netCDF or OPeNDAP file is used, for Forecasts,
            Reanalysis and Ensembles. 2x2 matrix for each pressure level of geopotential heights
            corresponding to the vertices of the grid cell which surrounds
            the launch site.
        Environment.windUs : array
            Defined if netCDF or OPeNDAP file is used, for Forecasts,
            Reanalysis and Ensembles. 2x2 matrix for each pressure level of wind U (east) component
            corresponding to the vertices of the grid cell which surrounds
            the launch site.
        Environment.windVs : array
            Defined if netCDF or OPeNDAP file is used, for Forecasts,
            Reanalysis and Ensembles. 2x2 matrix for each pressure level of wind V (north) component
            corresponding to the vertices of the grid cell which surrounds
            the launch site.
        Environment.levels : array
            Defined if netCDF or OPeNDAP file is used, for Forecasts,
            Reanalysis and Ensembles. List of pressure levels available
            in the file.
        Environment.temperatures : array
            Defined if netCDF or OPeNDAP file is used, for Forecasts,
            Reanalysis and Ensembles. 2x2 matrix for each pressure level of temperatures
            corresponding to the vertices of the grid cell which surrounds
            the launch site.
        Environment.timeArray : array
            Defined if netCDF or OPeNDAP file is used, for Forecasts,
            Reanalysis and Ensembles. Array of dates available in the
            file.
        Environment.height : array
           Defined if netCDF or OPeNDAP file is used, for Forecasts,
           Reanalysis and Ensembles. List of geometric height
           corresponding to launch site location.

        Atmospheric Model Ensemble Specific Data
        Environment.levelEnsemble : array
            Only defined when using Ensembles.
        Environment.heightEnsemble : array
            Only defined when using Ensembles.
        Environment.temperatureEnsemble : array
            Only defined when using Ensembles.
        Environment.windUEnsemble : array
            Only defined when using Ensembles.
        Environment.windVEnsemble : array
            Only defined when using Ensembles.
        Environment.windHeadingEnsemble : arrray
            Only defined when using Ensembles.
        Environment.windDirectionEnsemble : array
            Only defined when using Ensembles.
        Environment.windSpeedEnsemble : array
            Only defined when using Ensembles.
        Environment.numEnsembleMembers : int
            Number of ensemble members. Only defined when using Ensembles.
        Environment.ensembleMember : int
            Current selected ensemble member. Only defined when using Ensembles.
    """

    def __init__(
        self,
        railLength,
        gravity=9.80665,
        date=None,
        latitude=0,
        longitude=0,
        elevation=0,
        datum="SIRGAS2000",
        timeZone="UTC",
    ):
        """Initialize Environment class, saving launch rail length,
        launch date, location coordinates and elevation. Note that
        by default the standard atmosphere is loaded until another
        atmospheric model is used. See Environment.setAtmosphericModel
        for details.

        Parameters
        ----------
        railLength : scalar
            Length in which the rocket will be attached to the rail, only
            moving along a fixed direction, that is, the line parallel to the
            rail.
        gravity : scalar, optional
            Surface gravitational acceleration. Positive values point the
            acceleration down. Default value is 9.80665.
        date : array, optional
            Array of length 4, stating (year, month, day, hour (UTC))
            of rocket launch. Must be given if a Forecast, Reanalysis
            or Ensemble, will be set as an atmospheric model.
        latitude : float, optional
            Latitude in degrees (ranging from -90 to 90) of rocket
            launch location. Must be given if a Forecast, Reanalysis
            or Ensemble will be used as an atmospheric model or if
            Open-Elevation will be used to compute elevation.
        longitude : float, optional
            Longitude in degrees (ranging from -180 to 360) of rocket
            launch location. Must be given if a Forecast, Reanalysis
            or Ensemble will be used as an atmospheric model or if
            Open-Elevation will be used to compute elevation.
        elevation : float, optional
            Elevation of launch site measured as height above sea
            level in meters. Alternatively, can be set as
            'Open-Elevation' which uses the Open-Elevation API to
            find elevation data. For this option, latitude and
            longitude must also be specified. Default value is 0.
        datum : string
            The desired reference ellipsoide model, the following options are
            available: "SAD69", "WGS84", "NAD83", and "SIRGAS2000". The default
            is "SIRGAS2000", then this model will be used if the user make some
            typing mistake.
        timeZone : string, optional
            Name of the time zone. To see all time zones, import pytz and run

        Returns
        -------
        None
        """
        # Save launch rail length
        self.rL = railLength

        # Save gravity value
        self.g = gravity

        # Save datum
        self.datum = datum

        # Save date
        if date != None:
            self.setDate(date, timeZone)
        else:
            self.date = None
            self.localDate = None
            self.timeZone = None

        # Initialize constants
        self.earthRadius = 6.3781 * (10**6)
        self.airGasConstant = 287.05287  # in J/K/Kg

        # Initialize plots and prints objects
        self.prints = _EnvironmentPrints(self)

        # Initialize atmosphere
        self.setAtmosphericModel("StandardAtmosphere")

        # Save latitude and longitude
        if latitude != None and longitude != None:
            self.setLocation(latitude, longitude)
        else:
            self.lat, self.lon = None, None

        # Store launch site coordinates referenced to UTM projection system
        if self.lat > -80 and self.lat < 84:
            convert = self.geodesicToUtm(self.lat, self.lon, self.datum)
            self.initialNorth = convert[1]
            self.initialEast = convert[0]
            self.initialUtmZone = convert[2]
            self.initialUtmLetter = convert[3]
            self.initialHemisphere = convert[4]
            self.initialEW = convert[5]

        # Save elevation
        self.setElevation(elevation)

        # Recalculate Earth Radius
        self.earthRadius = self.calculateEarthRadius(self.lat, self.datum)  # in m

        # Initialize plots and prints object
        self.plots = _EnvironmentPlots(self)

        return None

    def setDate(self, date, timeZone="UTC"):
        """Set date and time of launch and update weather conditions if
        date dependent atmospheric model is used.

        Parameters
        ----------
        date : Datetime
            Datetime object specifying launch date and time.
        timeZone : string, optional
            Name of the time zone. To see all time zones, import pytz and run
        print(pytz.all_timezones). Default time zone is "UTC".

        Return
        ------
        None
        """
        # Store date and configure time zone
        self.timeZone = timeZone
        tz = pytz.timezone(self.timeZone)
        if type(date) != datetime:
            localDate = datetime(*date)
        else:
            localDate = date
        if localDate.tzinfo == None:
            localDate = tz.localize(localDate)
        self.localDate = localDate
        self.date = self.localDate.astimezone(pytz.UTC)

        # Update atmospheric conditions if atmosphere type is Forecast,
        # Reanalysis or Ensemble
        try:
            if self.atmosphericModelType in ["Forecast", "Reanalysis", "Ensemble"]:
                self.setAtmosphericModel(
                    self.atmosphericModelFile, self.atmosphericModelDict
                )
        except AttributeError:
            pass

        return None

    def setLocation(self, latitude, longitude):
        """Set latitude and longitude of launch and update atmospheric
        conditions if location dependent model is being used.

        Parameters
        ----------
        latitude : float
            Latitude of launch site. May range from -90 to 90
            degrees.
        longitude : float
            Longitude of launch site. Either from 0 to 360 degrees
            or from -180 to 180 degrees.

        Return
        ------
        None
        """
        # Store latitude and longitude
        self.lat = latitude
        self.lon = longitude

        # Update atmospheric conditions if atmosphere type is Forecast,
        # Reanalysis or Ensemble
        if self.atmosphericModelType in ["Forecast", "Reanalysis", "Ensemble"]:
            self.setAtmosphericModel(
                self.atmosphericModelFile, self.atmosphericModelDict
            )

        # Return None

    def setElevation(self, elevation="Open-Elevation"):
        """Set elevation of launch site given user input or using the
        Open-Elevation API.

        Parameters
        ----------
        elevation : float, string, optional
            Elevation of launch site measured as height above sea
            level in meters.
            Alternatively, can be set as 'Open-Elevation' which uses
            the Open-Elevation API to find elevation data. For this
            option, latitude and longitude must have already been
            specified. See Environment.setLocation for more details.

        Return
        ------
        None
        """
        if elevation != "Open-Elevation" and elevation != "SRTM":
            self.elevation = elevation
        # elif elevation == "SRTM" and self.lat != None and self.lon != None:
        #     # Trigger the authentication flow.
        #     #ee.Authenticate()
        #     # Initialize the library.
        #     ee.Initialize()

        #     # Calculate elevation
        #     dem  = ee.Image('USGS/SRTMGL1_003')
        #     xy   = ee.Geometry.Point([self.lon, self.lat])
        #     elev = dem.sample(xy, 30).first().get('elevation').getInfo()

        #     self.elevation = elev

        elif self.lat != None and self.lon != None:
            try:
                print("Fetching elevation from open-elevation.com...")
                requestURL = "https://api.open-elevation.com/api/v1/lookup?locations={:f},{:f}".format(
                    self.lat, self.lon
                )
                response = requests.get(requestURL)
                results = response.json()["results"]
                self.elevation = results[0]["elevation"]
                print("Elevation received:", self.elevation)
            except:
                raise RuntimeError("Unabel to reach Open-Elevation API servers.")
        else:
            raise ValueError(
                "Latitude and longitude must be set to use"
                " Open-Elevation API. See Environment.setLocation."
            )

    @requires_netCDF4
    def setTopographicProfile(self, type, file, dictionary="netCDF4", crs=None):
        """[UNDER CONSTRUCTION] Defines the Topographic profile, importing data
        from previous downloaded files. Mainly data from the Shuttle Radar
        Topography Mission (SRTM) and NASA Digital Elevation Model will be used
        but other models and methods can be implemented in the future.
        So far, this function can only handle data from NASADEM, available at:
        https://cmr.earthdata.nasa.gov/search/concepts/C1546314436-LPDAAC_ECS.html

        Parameters
        ----------
        type : string
            Defines the topographic model to be used, usually 'NASADEM Merged
            DEM Global 1 arc second nc' can be used. To download this kind of
            data, access 'https://search.earthdata.nasa.gov/search'.
            NASADEM data products were derived from original telemetry data from
            the Shuttle Radar Topography Mission (SRTM).
        file : string
            The path/name of the topographic file. Usually .nc provided by
        dictionary : string, optional
            Dictionary which helps to read the specified file. By default
            'netCDF4' which works well with .nc files will be used.
        crs : string, optional
            Coordinate reference system, by default None, which will use the crs
            provided by the file.
        """

        if type == "NASADEM_HGT":
            if dictionary == "netCDF4":
                rootgrp = netCDF4.Dataset(file, "r", format="NETCDF4")
                self.elevLonArray = rootgrp.variables["lon"][:].tolist()
                self.elevLatArray = rootgrp.variables["lat"][:].tolist()
                self.elevArray = rootgrp.variables["NASADEM_HGT"][:].tolist()
                # crsArray = rootgrp.variables['crs'][:].tolist().
                self.topographicProfileActivated = True

                print("Region covered by the Topographical file: ")
                print(
                    "Latitude from {:.6f}° to {:.6f}°".format(
                        self.elevLatArray[-1], self.elevLatArray[0]
                    )
                )
                print(
                    "Longitude from {:.6f}° to {:.6f}°".format(
                        self.elevLonArray[0], self.elevLonArray[-1]
                    )
                )

        return None

    def getElevationFromTopograghicProfile(self, lat, lon):
        """Function which receives as inputs the coordinates of a point and finds its
        elevation in the provided Topographic Profile

        Parameters
        ----------
        lat : float
            latitude of the point.
        lon : float
            longitude of the point.

        Returns
        -------
        elevation: float
            Elevation provided by the topographic data, in meters.

        Raises
        ------
        ValueError
            [description]
        ValueError
            [description]
        """
        if self.topographicProfileActivated == False:
            print(
                "You must define a Topographic profile first, please use the method Environment.setTopograghicProfile()"
            )
            return None

        # Find latitude index
        # Check if reversed or sorted
        if self.elevLatArray[0] < self.elevLatArray[-1]:
            # Deal with sorted self.elevLatArray
            latIndex = bisect.bisect(self.elevLatArray, lat)
        else:
            # Deal with reversed self.elevLatArray
            self.elevLatArray.reverse()
            latIndex = len(self.elevLatArray) - bisect.bisect_left(
                self.elevLatArray, lat
            )
            self.elevLatArray.reverse()
        # Take care of latitude value equal to maximum longitude in the grid
        if (
            latIndex == len(self.elevLatArray)
            and self.elevLatArray[latIndex - 1] == lat
        ):
            latIndex = latIndex - 1
        # Check if latitude value is inside the grid
        if latIndex == 0 or latIndex == len(self.elevLatArray):
            raise ValueError(
                "Latitude {:f} not inside region covered by file, which is from {:f} to {:f}.".format(
                    lat, self.elevLatArray[0], self.elevLatArray[-1]
                )
            )

        # Find longitude index
        # Determine if file uses -180 to 180 or 0 to 360
        if self.elevLonArray[0] < 0 or self.elevLonArray[-1] < 0:
            # Convert input to -180 - 180
            lon = lon if lon < 180 else -180 + lon % 180
        else:
            # Convert input to 0 - 360
            lon = lon % 360
        # Check if reversed or sorted
        if self.elevLonArray[0] < self.elevLonArray[-1]:
            # Deal with sorted self.elevLonArray
            lonIndex = bisect.bisect(self.elevLonArray, lon)
        else:
            # Deal with reversed self.elevLonArray
            self.elevLonArray.reverse()
            lonIndex = len(self.elevLonArray) - bisect.bisect_left(
                self.elevLonArray, lon
            )
            self.elevLonArray.reverse()
        # Take care of longitude value equal to maximum longitude in the grid
        if (
            lonIndex == len(self.elevLonArray)
            and self.elevLonArray[lonIndex - 1] == lon
        ):
            lonIndex = lonIndex - 1
        # Check if longitude value is inside the grid
        if lonIndex == 0 or lonIndex == len(self.elevLonArray):
            raise ValueError(
                "Longitude {:f} not inside region covered by file, which is from {:f} to {:f}.".format(
                    lon, self.elevLonArray[0], self.elevLonArray[-1]
                )
            )

        # Get the elevation
        elevation = self.elevArray[latIndex][lonIndex]

        return elevation

    def setAtmosphericModel(
        self,
        type,
        file=None,
        dictionary=None,
        pressure=None,
        temperature=None,
        wind_u=0,
        wind_v=0,
    ):
        """Defines an atmospheric model for the Environment.
        Supported functionality includes using data from the
        International Standard Atmosphere, importing data from
        weather reanalysis, forecasts and ensemble forecasts,
        importing data from upper air soundings and inputing
        data as custom functions, arrays or csv files.

        Parameters
        ----------
        type : string
            One of the following options:
            - 'StandardAtmosphere': sets pressure and temperature
            profiles corresponding to the International Standard
            Atmosphere defined by ISO 2533 and ranging from -2 km
            to 80 km of altitude above sea level. Note that the wind
            profiles are set to zero when this type is chosen.

            - 'WyomingSounding': sets pressure, temperature, wind-u
            and wind-v profiles and surface elevation obtained from
            an upper air sounding given by the file parameter through
            an URL. This URL should point to a data webpage given by
            selecting plot type as text: list, a station and a time at
            http://weather.uwyo.edu/upperair/sounding.html.
            An example of a valid link would be:
            http://weather.uwyo.edu/cgi-bin/sounding?region=samer&TYPE=TEXT%3ALIST&YEAR=2019&MONTH=02&FROM=0200&TO=0200&STNM=82599

            - 'NOAARucSounding': sets pressure, temperature, wind-u
            and wind-v profiles and surface elevation obtained from
            an upper air sounding given by the file parameter through
            an URL. This URL should point to a data webpage obtained
            through NOAA's Ruc Sounding servers, which can be accessed
            in https://rucsoundings.noaa.gov/. Selecting ROABs as the
            initial data source, specifying the station through it's
            WMO-ID and opting for the ASCII (GSD format) button, the
            following example URL opens up: https://rucsoundings.noaa.gov/get_raobs.cgi?data_source=RAOB&latest=latest&start_year=2019&start_month_name=Feb&start_mday=5&start_hour=12&start_min=0&n_hrs=1.0&fcst_len=shortest&airport=83779&text=Ascii%20text%20%28GSD%20format%29&hydrometeors=false&start=latest
            Any ASCII GSD format page from this server can be read,
            so information from virtual soundings such as GFS and NAM
            can also be imported.

            - 'WindyAtmosphere': sets pressure, temperature, wind-u and wind-v
            profiles and surface elevation obtained from the Windy API. See file
            argument to specify the model as either ECMWF, GFS or ICON.

            - 'Forecast': sets pressure, temperature, wind-u and wind-v
            profiles and surface elevation obtained from a weather
            forecast file in netCDF format or from an OPeNDAP URL, both
            given through the file parameter. When this type
            is chosen, the date and location of the launch
            should already have been set through the date and
            location parameters when initializing the Environment.
            The netCDF and OPeNDAP datasets must contain at least
            geopotential height or geopotential, temperature,
            wind-u and wind-v profiles as a function of pressure levels.
            If surface geopotential or geopotential height is given,
            elevation is also set. Otherwise, elevation is not changed.
            Profiles are interpolated bi-linearly using supplied
            latitude and longitude. The date used is the nearest one
            to the date supplied. Furthermore, a dictionary must be
            supplied through the dictionary parameter in order for the
            dataset to be accurately read. Lastly, the dataset must use
            a rectangular grid sorted in either ascending or descending
            order of latitude and longitude.

            - 'Reanalysis': sets pressure, temperature, wind-u and wind-v
            profiles and surface elevation obtained from a weather
            forecast file in netCDF format or from an OPeNDAP URL, both
            given through the file parameter. When this type
            is chosen, the date and location of the launch
            should already have been set through the date and
            location parameters when initializing the Environment.
            The netCDF and OPeNDAP datasets must contain at least
            geopotential height or geopotential, temperature,
            wind-u and wind-v profiles as a function of pressure levels.
            If surface geopotential or geopotential height is given,
            elevation is also set. Otherwise, elevation is not changed.
            Profiles are interpolated bi-linearly using supplied
            latitude and longitude. The date used is the nearest one
            to the date supplied. Furthermore, a dictionary must be
            supplied through the dictionary parameter in order for the
            dataset to be accurately read. Lastly, the dataset must use
            a rectangular grid sorted in either ascending or descending
            order of latitude and longitude.

            - 'Ensemble': sets pressure, temperature, wind-u and wind-v
            profiles and surface elevation obtained from a weather
            forecast file in netCDF format or from an OPeNDAP URL, both
            given through the file parameter. When this type
            is chosen, the date and location of the launch
            should already have been set through the date and
            location parameters when initializing the Environment.
            The netCDF and OPeNDAP datasets must contain at least
            geopotential height or geopotential, temperature,
            wind-u and wind-v profiles as a function of pressure
            levels. If surface geopotential or geopotential height
            is given, elevation is also set. Otherwise, elevation is not
            changed. Profiles are interpolated bi-linearly using supplied
            latitude and longitude. The date used is the nearest one
            to the date supplied. Furthermore, a dictionary must be
            supplied through the dictionary parameter in order for the
            dataset to be accurately read. Lastly, the dataset must use
            a rectangular grid sorted in either ascending or descending
            order of latitude and longitude. By default the first ensemble
            forecast is activated. To activate other ensemble forecasts
            see Environment.selectEnsembleMemberMember().

            - 'CustomAtmosphere': sets pressure, temperature, wind-u
            and wind-v profiles given though the pressure, temperature,
            wind-u and wind-v parameters of this method. If pressure
            or temperature is not given, it will default to the
            International Standard Atmosphere. If the wind components
            are not given, it will default to 0.

        file : string, optional
            String that must be given when type is either
            'WyomingSounding', 'Forecast', 'Reanalysis', 'Ensemble' or 'Windy'.
            It specifies the location of the data given, either through
            a local file address or a URL.
            If type is 'Forecast', this parameter can also be either
            'GFS', 'FV3', 'RAP' or 'NAM' for latest of these forecasts.
            References: GFS: Global - 0.25deg resolution - Updates every 6 hours, forecast for 81 points spaced by 3 hours
                        FV3: Global - 0.25deg resolution - Updates every 6 hours, forecast for 129 points spaced by 3 hours
                        RAP: Regional USA - 0.19deg resolution - Updates hourly, forecast for 40 points spaced hourly
                        NAM: Regional CONUS Nest - 5 km resolution - Updates every 6 hours, forecast for 21 points spaced by 3 hours
            If type is 'Ensemble', this parameter can also be either
            'GEFS', or 'CMC' for the latest of these ensembles.
            References: GEFS: Global, bias-corrected, 0.5deg resolution, 21 forecast members, Updates every 6 hours, forecast for 65 points spaced by 4 hours
                       CMC: Global, 0.5deg resolution, 21 forecast members, Updates every 12 hours, forecast for 65 points spaced by 4 hours
            If type is 'Windy', this parameter can be either 'GFS', 'ECMWF', 'ICON' or
            'ICONEU'
            Default in this case is 'ecmwf'.
        dictionary : dictionary, string, optional
            Dictionary that must be given when type is either
            'Forecast', 'Reanalysis' or 'Ensemble'.
            It specifies the dictionary to be used when reading netCDF
            and OPeNDAP files, allowing the correct retrieval of data.
            Acceptable values include 'ECMWF', 'NOAA' and 'UCAR' for
            default dictionaries which can generally be used to read
            datasets from these institutes.
            Alternatively, a dictionary structure can also be given,
            specifying the short names used for time, latitude, longitude,
            pressure levels, temperature profile, geopotential or
            geopotential height profile, wind-u and wind-v profiles in
            the dataset given in the file parameter. Additionally,
            ensemble dictionaries must have the ensemble as well.
            An example is the following dictionary, used for 'NOAA':
                                  {'time': 'time',
                               'latitude': 'lat',
                              'longitude': 'lon',
                                  'level': 'lev',
                               'ensemble': 'ens',
                            'temperature': 'tmpprs',
            'surface_geopotential_height': 'hgtsfc',
                    'geopotential_height': 'hgtprs',
                           'geopotential': None,
                                 'u_wind': 'ugrdprs',
                                 'v_wind': 'vgrdprs'}
        pressure : float, string, array, callable, optional
            This defines the atmospheric pressure profile.
            Should be given if the type parameter is 'CustomAtmosphere'. If not,
            than the the Standard Atmosphere pressure will be used.
            If a float is given, it will define a constant pressure
            profile. The float should be in units of Pa.
            If a string is given, it should point to a .CSV file
            containing at most one header line and two columns of data.
            The first column must be the geometric height above sea level in
            meters while the second column must be the pressure in Pa.
            If an array is given, it is expected to be a list or array
            of coordinates (height in meters, pressure in Pa).
            Finally, a callable or function is also accepted. The
            function should take one argument, the height above sea
            level in meters and return a corresponding pressure in Pa.
        temperature : float, string, array, callable, optional
            This defines the atmospheric temperature profile.
            Should be given if the type parameter is 'CustomAtmosphere'. If not,
            than the the Standard Atmosphere temperature will be used.
            If a float is given, it will define a constant temperature
            profile. The float should be in units of K.
            If a string is given, it should point to a .CSV file
            containing at most one header line and two columns of data.
            The first column must be the geometric height above sea level in
            meters while the second column must be the temperature in K.
            If an array is given, it is expected to be a list or array
            of coordinates (height in meters, temperature in K).
            Finally, a callable or function is also accepted. The
            function should take one argument, the height above sea
            level in meters and return a corresponding temperature in K.
        wind_u : float, string, array, callable, optional
            This defines the atmospheric wind-u profile, corresponding
            the the magnitude of the wind speed heading East.
            Should be given if the type parameter is 'CustomAtmosphere'. If not,
            it will be assumed to be constant and equal to 0.
            If a float is given, it will define a constant wind-u
            profile. The float should be in units of m/s.
            If a string is given, it should point to a .CSV file
            containing at most one header line and two columns of data.
            The first column must be the geometric height above sea level in
            meters while the second column must be the wind-u in m/s.
            If an array is given, it is expected to be an array of
            coordinates (height in meters, wind-u in m/s).
            Finally, a callable or function is also accepted. The
            function should take one argument, the height above sea
            level in meters and return a corresponding wind-u in m/s.
        wind_v : float, string, array, callable, optional
            This defines the atmospheric wind-v profile, corresponding
            the the magnitude of the wind speed heading North.
            Should be given if the type parameter is 'CustomAtmosphere'. If not,
            it will be assumed to be constant and equal to 0.
            If a float is given, it will define a constant wind-v
            profile. The float should be in units of m/s.
            If a string is given, it should point to a .CSV file
            containing at most one header line and two columns of data.
            The first column must be the geometric height above sea level in
            meters while the second column must be the wind-v in m/s.
            If an array is given, it is expected to be an array of
            coordinates (height in meters, wind-v in m/s).
            Finally, a callable or function is also accepted. The
            function should take one argument, the height above sea
            level in meters and return a corresponding wind-v in m/s.

        Return
        ------
        None
        """
        # Save atmospheric model type
        self.atmosphericModelType = type

        # Handle each case
        if type == "StandardAtmosphere":
            self.processStandardAtmosphere()
        elif type == "WyomingSounding":
            self.processWyomingSounding(file)
            # Save file
            self.atmosphericModelFile = file
        elif type == "NOAARucSounding":
            self.processNOAARUCSounding(file)
            # Save file
            self.atmosphericModelFile = file
        elif type == "Forecast" or type == "Reanalysis":
            # Process default forecasts if requested
            if file == "GFS":
                # Define dictionary
                dictionary = {
                    "time": "time",
                    "latitude": "lat",
                    "longitude": "lon",
                    "level": "lev",
                    "temperature": "tmpprs",
                    "surface_geopotential_height": "hgtsfc",
                    "geopotential_height": "hgtprs",
                    "geopotential": None,
                    "u_wind": "ugrdprs",
                    "v_wind": "vgrdprs",
                }
                # Attempt to get latest forecast
                timeAttempt = datetime.utcnow()
                success = False
                attemptCount = 0
                while not success and attemptCount < 10:
                    timeAttempt -= timedelta(hours=6 * attemptCount)
                    file = "https://nomads.ncep.noaa.gov/dods/gfs_0p25/gfs{:04d}{:02d}{:02d}/gfs_0p25_{:02d}z".format(
                        timeAttempt.year,
                        timeAttempt.month,
                        timeAttempt.day,
                        6 * (timeAttempt.hour // 6),
                    )
                    try:
                        self.processForecastReanalysis(file, dictionary)
                        success = True
                    except OSError:
                        attemptCount += 1
                if not success:
                    raise RuntimeError(
                        "Unable to load latest weather data for GFS through " + file
                    )
            elif file == "FV3":
                # Define dictionary
                dictionary = {
                    "time": "time",
                    "latitude": "lat",
                    "longitude": "lon",
                    "level": "lev",
                    "temperature": "tmpprs",
                    "surface_geopotential_height": "hgtsfc",
                    "geopotential_height": "hgtprs",
                    "geopotential": None,
                    "u_wind": "ugrdprs",
                    "v_wind": "vgrdprs",
                }
                # Attempt to get latest forecast
                timeAttempt = datetime.utcnow()
                success = False
                attemptCount = 0
                while not success and attemptCount < 10:
                    timeAttempt -= timedelta(hours=6 * attemptCount)
                    file = "https://nomads.ncep.noaa.gov/dods/gfs_0p25_parafv3/gfs{:04d}{:02d}{:02d}/gfs_0p25_parafv3_{:02d}z".format(
                        timeAttempt.year,
                        timeAttempt.month,
                        timeAttempt.day,
                        6 * (timeAttempt.hour // 6),
                    )
                    try:
                        self.processForecastReanalysis(file, dictionary)
                        success = True
                    except OSError:
                        attemptCount += 1
                if not success:
                    raise RuntimeError(
                        "Unable to load latest weather data for FV3 through " + file
                    )
            elif file == "NAM":
                # Define dictionary
                dictionary = {
                    "time": "time",
                    "latitude": "lat",
                    "longitude": "lon",
                    "level": "lev",
                    "temperature": "tmpprs",
                    "surface_geopotential_height": "hgtsfc",
                    "geopotential_height": "hgtprs",
                    "geopotential": None,
                    "u_wind": "ugrdprs",
                    "v_wind": "vgrdprs",
                }
                # Attempt to get latest forecast
                timeAttempt = datetime.utcnow()
                success = False
                attemptCount = 0
                while not success and attemptCount < 10:
                    timeAttempt -= timedelta(hours=6 * attemptCount)
                    file = "https://nomads.ncep.noaa.gov/dods/nam/nam{:04d}{:02d}{:02d}/nam_conusnest_{:02d}z".format(
                        timeAttempt.year,
                        timeAttempt.month,
                        timeAttempt.day,
                        6 * (timeAttempt.hour // 6),
                    )
                    try:
                        self.processForecastReanalysis(file, dictionary)
                        success = True
                    except OSError:
                        attemptCount += 1
                if not success:
                    raise RuntimeError(
                        "Unable to load latest weather data for NAM through " + file
                    )
            elif file == "RAP":
                # Define dictionary
                dictionary = {
                    "time": "time",
                    "latitude": "lat",
                    "longitude": "lon",
                    "level": "lev",
                    "temperature": "tmpprs",
                    "surface_geopotential_height": "hgtsfc",
                    "geopotential_height": "hgtprs",
                    "geopotential": None,
                    "u_wind": "ugrdprs",
                    "v_wind": "vgrdprs",
                }
                # Attempt to get latest forecast
                timeAttempt = datetime.utcnow()
                success = False
                attemptCount = 0
                while not success and attemptCount < 10:
                    timeAttempt -= timedelta(hours=1 * attemptCount)
                    file = "https://nomads.ncep.noaa.gov/dods/rap/rap{:04d}{:02d}{:02d}/rap_{:02d}z".format(
                        timeAttempt.year,
                        timeAttempt.month,
                        timeAttempt.day,
                        timeAttempt.hour,
                    )
                    try:
                        self.processForecastReanalysis(file, dictionary)
                        success = True
                    except OSError:
                        attemptCount += 1
                if not success:
                    raise RuntimeError(
                        "Unable to load latest weather data for RAP through " + file
                    )
            # Process other forecasts or reanalysis
            else:
                # Check if default dictionary was requested
                if dictionary == "ECMWF":
                    dictionary = {
                        "time": "time",
                        "latitude": "latitude",
                        "longitude": "longitude",
                        "level": "level",
                        "temperature": "t",
                        "surface_geopotential_height": None,
                        "geopotential_height": None,
                        "geopotential": "z",
                        "u_wind": "u",
                        "v_wind": "v",
                    }
                elif dictionary == "NOAA":
                    dictionary = {
                        "time": "time",
                        "latitude": "lat",
                        "longitude": "lon",
                        "level": "lev",
                        "temperature": "tmpprs",
                        "surface_geopotential_height": "hgtsfc",
                        "geopotential_height": "hgtprs",
                        "geopotential": None,
                        "u_wind": "ugrdprs",
                        "v_wind": "vgrdprs",
                    }
                elif dictionary is None:
                    raise TypeError(
                        "Please specify a dictionary or choose a default one such as ECMWF or NOAA."
                    )
                # Process forecast or reanalysis
                self.processForecastReanalysis(file, dictionary)
            # Save dictionary and file
            self.atmosphericModelFile = file
            self.atmosphericModelDict = dictionary
        elif type == "Ensemble":
            # Process default forecasts if requested
            if file == "GEFS":
                # Define dictionary
                dictionary = {
                    "time": "time",
                    "latitude": "lat",
                    "longitude": "lon",
                    "level": "lev",
                    "ensemble": "ens",
                    "temperature": "tmpprs",
                    "surface_geopotential_height": None,
                    "geopotential_height": "hgtprs",
                    "geopotential": None,
                    "u_wind": "ugrdprs",
                    "v_wind": "vgrdprs",
                }
                # Attempt to get latest forecast
                timeAttempt = datetime.utcnow()
                success = False
                attemptCount = 0
                while not success and attemptCount < 10:
                    timeAttempt -= timedelta(hours=6 * attemptCount)
                    file = "https://nomads.ncep.noaa.gov/dods/gens_bc/gens{:04d}{:02d}{:02d}/gep_all_{:02d}z".format(
                        timeAttempt.year,
                        timeAttempt.month,
                        timeAttempt.day,
                        6 * (timeAttempt.hour // 6),
                    )
                    try:
                        self.processEnsemble(file, dictionary)
                        success = True
                    except OSError:
                        attemptCount += 1
                if not success:
                    raise RuntimeError(
                        "Unable to load latest weather data for GEFS through " + file
                    )
            elif file == "CMC":
                # Define dictionary
                dictionary = {
                    "time": "time",
                    "latitude": "lat",
                    "longitude": "lon",
                    "level": "lev",
                    "ensemble": "ens",
                    "temperature": "tmpprs",
                    "surface_geopotential_height": None,
                    "geopotential_height": "hgtprs",
                    "geopotential": None,
                    "u_wind": "ugrdprs",
                    "v_wind": "vgrdprs",
                }
                # Attempt to get latest forecast
                timeAttempt = datetime.utcnow()
                success = False
                attemptCount = 0
                while not success and attemptCount < 10:
                    timeAttempt -= timedelta(hours=12 * attemptCount)
                    file = "https://nomads.ncep.noaa.gov/dods/cmcens/cmcens{:04d}{:02d}{:02d}/cmcens_all_{:02d}z".format(
                        timeAttempt.year,
                        timeAttempt.month,
                        timeAttempt.day,
                        12 * (timeAttempt.hour // 12),
                    )
                    try:
                        self.processEnsemble(file, dictionary)
                        success = True
                    except OSError:
                        attemptCount += 1
                if not success:
                    raise RuntimeError(
                        "Unable to load latest weather data for CMC through " + file
                    )
            # Process other forecasts or reanalysis
            else:
                # Check if default dictionary was requested
                if dictionary == "ECMWF":
                    dictionary = {
                        "time": "time",
                        "latitude": "latitude",
                        "longitude": "longitude",
                        "level": "level",
                        "ensemble": "number",
                        "temperature": "t",
                        "surface_geopotential_height": None,
                        "geopotential_height": None,
                        "geopotential": "z",
                        "u_wind": "u",
                        "v_wind": "v",
                    }
                elif dictionary == "NOAA":
                    dictionary = {
                        "time": "time",
                        "latitude": "lat",
                        "longitude": "lon",
                        "level": "lev",
                        "ensemble": "ens",
                        "temperature": "tmpprs",
                        "surface_geopotential_height": None,
                        "geopotential_height": "hgtprs",
                        "geopotential": None,
                        "u_wind": "ugrdprs",
                        "v_wind": "vgrdprs",
                    }
                # Process forecast or reanalysis
                self.processEnsemble(file, dictionary)
            # Save dictionary and file
            self.atmosphericModelFile = file
            self.atmosphericModelDict = dictionary
        elif type == "CustomAtmosphere":
            self.processCustomAtmosphere(pressure, temperature, wind_u, wind_v)
        elif type == "Windy":
            self.processWindyAtmosphere(file)
        else:
            raise ValueError("Unknown model type.")

        # Calculate air density
        self.calculateDensityProfile()

        # Calculate speed of sound
        self.calculateSpeedOfSoundProfile()

        # Update dynamic viscosity
        self.calculateDynamicViscosity()

        return None

    def processStandardAtmosphere(self):
        """Sets pressure and temperature profiles corresponding to the
        International Standard Atmosphere defined by ISO 2533 and
        ranging from -2 km to 80 km of altitude above sea level. Note
        that the wind profiles are set to zero.

        Parameters
        ---------
        None

        Returns
        -------
        None
        """
        # Load international standard atmosphere
        self.loadInternationalStandardAtmosphere()

        # Save temperature, pressure and wind profiles
        self.pressure = self.pressureISA
        self.temperature = self.temperatureISA
        self.windDirection = Function(
            0,
            inputs="Height Above Sea Level (m)",
            outputs="Wind Direction (Deg True)",
            interpolation="linear",
        )
        self.windHeading = Function(
            0,
            inputs="Height Above Sea Level (m)",
            outputs="Wind Heading (Deg True)",
            interpolation="linear",
        )
        self.windSpeed = Function(
            0,
            inputs="Height Above Sea Level (m)",
            outputs="Wind Speed (m/s)",
            interpolation="linear",
        )
        self.windVelocityX = Function(
            0,
            inputs="Height Above Sea Level (m)",
            outputs="Wind Velocity X (m/s)",
            interpolation="linear",
        )
        self.windVelocityY = Function(
            0,
            inputs="Height Above Sea Level (m)",
            outputs="Wind Velocity Y (m/s)",
            interpolation="linear",
        )

        # Set maximum expected height
        self.maxExpectedHeight = 80000

        return None

    def processCustomAtmosphere(
        self, pressure=None, temperature=None, wind_u=0, wind_v=0
    ):
        """Import pressure, temperature and wind profile given by user.

        Parameters
        ----------
        pressure : float, string, array, callable, optional
            This defines the atmospheric pressure profile.
            Should be given if the type parameter is 'CustomAtmosphere'. If not,
            than the the Standard Atmosphere pressure will be used.
            If a float is given, it will define a constant pressure
            profile. The float should be in units of Pa.
            If a string is given, it should point to a .CSV file
            containing at most one header line and two columns of data.
            The first column must be the geometric height above sea level in
            meters while the second column must be the pressure in Pa.
            If an array is given, it is expected to be a list or array
            of coordinates (height in meters, pressure in Pa).
            Finally, a callable or function is also accepted. The
            function should take one argument, the height above sea
            level in meters and return a corresponding pressure in Pa.
        temperature : float, string, array, callable, optional
            This defines the atmospheric temperature profile.
            Should be given if the type parameter is 'CustomAtmosphere'. If not,
            than the the Standard Atmosphere temperature will be used.
            If a float is given, it will define a constant temperature
            profile. The float should be in units of K.
            If a string is given, it should point to a .CSV file
            containing at most one header line and two columns of data.
            The first column must be the geometric height above sea level in
            meters while the second column must be the temperature in K.
            If an array is given, it is expected to be a list or array
            of coordinates (height in meters, temperature in K).
            Finally, a callable or function is also accepted. The
            function should take one argument, the height above sea
            level in meters and return a corresponding temperature in K.
        wind_u : float, string, array, callable, optional
            This defines the atmospheric wind-u profile, corresponding
            the the magnitude of the wind speed heading East.
            Should be given if the type parameter is 'CustomAtmosphere'. If not,
            it will be assumed constant and 0.
            If a float is given, it will define a constant wind-u
            profile. The float should be in units of m/s.
            If a string is given, it should point to a .CSV file
            containing at most one header line and two columns of data.
            The first column must be the geometric height above sea level in
            meters while the second column must be the wind-u in m/s.
            If an array is given, it is expected to be an array of
            coordinates (height in meters, wind-u in m/s).
            Finally, a callable or function is also accepted. The
            function should take one argument, the height above sea
            level in meters and return a corresponding wind-u in m/s.
        wind_v : float, string, array, callable, optional
            This defines the atmospheric wind-v profile, corresponding
            the the magnitude of the wind speed heading North.
            Should be given if the type parameter is 'CustomAtmosphere'. If not,
            it will be assumed constant and 0.
            If a float is given, it will define a constant wind-v
            profile. The float should be in units of m/s.
            If a string is given, it should point to a .CSV file
            containing at most one header line and two columns of data.
            The first column must be the geometric height above sea level in
            meters while the second column must be the wind-v in m/s.
            If an array is given, it is expected to be an array of
            coordinates (height in meters, wind-v in m/s).
            Finally, a callable or function is also accepted. The
            function should take one argument, the height above sea
            level in meters and return a corresponding wind-v in m/s.

        Return
        ------
        None
        """
        # Initialize an estimate of the maximum expected atmospheric model height
        maxExpectedHeight = 1000

        # Save pressure profile
        if pressure is None:
            # Use standard atmosphere
            self.pressure = self.pressureISA
        else:
            # Use custom input
            self.pressure = Function(
                pressure,
                inputs="Height Above Sea Level (m)",
                outputs="Pressure (Pa)",
                interpolation="linear",
            )
            # Check maximum height of custom pressure input
            if not callable(self.pressure.source):
                maxExpectedHeight = max(self.pressure[-1, 0], maxExpectedHeight)

        # Save temperature profile
        if temperature is None:
            # Use standard atmosphere
            self.temperature = self.temperatureISA
        else:
            self.temperature = Function(
                temperature,
                inputs="Height Above Sea Level (m)",
                outputs="Temperature (K)",
                interpolation="linear",
            )
            # Check maximum height of custom temperature input
            if not callable(self.temperature.source):
                maxExpectedHeight = max(self.temperature[-1, 0], maxExpectedHeight)

        # Save wind profile
        self.windVelocityX = Function(
            wind_u,
            inputs="Height Above Sea Level (m)",
            outputs="Wind Velocity X (m/s)",
            interpolation="linear",
        )
        self.windVelocityY = Function(
            wind_v,
            inputs="Height Above Sea Level (m)",
            outputs="Wind Velocity Y (m/s)",
            interpolation="linear",
        )
        # Check maximum height of custom wind input
        if not callable(self.windVelocityX.source):
            maxExpectedHeight = max(self.windVelocityX[-1, 0], maxExpectedHeight)
        if not callable(self.windVelocityY.source):
            maxExpectedHeight = max(self.windVelocityY[-1, 0], maxExpectedHeight)

        # Compute wind profile direction and heading
        windHeading = (
            lambda h: np.arctan2(self.windVelocityX(h), self.windVelocityY(h))
            * (180 / np.pi)
            % 360
        )
        self.windHeading = Function(
            windHeading,
            inputs="Height Above Sea Level (m)",
            outputs="Wind Heading (Deg True)",
            interpolation="linear",
        )

        def windDirection(h):
            return (windHeading(h) - 180) % 360

        self.windDirection = Function(
            windDirection,
            inputs="Height Above Sea Level (m)",
            outputs="Wind Direction (Deg True)",
            interpolation="linear",
        )

        def windSpeed(h):
            return np.sqrt(self.windVelocityX(h) ** 2 + self.windVelocityY(h) ** 2)

        self.windSpeed = Function(
            windSpeed,
            inputs="Height Above Sea Level (m)",
            outputs="Wind Speed (m/s)",
            interpolation="linear",
        )

        # Save maximum expected height
        self.maxExpectedHeight = maxExpectedHeight

        return None

    def processWindyAtmosphere(self, model="ECMWF"):
        """Process data from Windy.com to retrieve atmospheric forecast data.

        Paramaters
        ----------
        model : string, optional
            The atmospheric model to use. Default is 'ECMWF'. Options are: 'ECMWF' for
            the ECMWF-HRES model, 'GFS' for the GFS model, 'ICON' for the ICON-Global
            model or 'ICONEU' for the ICON-EU model.
        """

        # Process the model string
        model = model.lower()
        if model[-1] == "u":  # case iconEu
            model = "".join([model[:4], model[4].upper(), model[4 + 1 :]])
        # Load data from Windy.com: json file
        url = f"https://node.windy.com/forecast/meteogram/{model}/{self.lat}/{self.lon}/?step=undefined"
        try:
            response = requests.get(url).json()
        except:
            if model == "iconEu":
                raise ValueError(
                    "Could not get a valid response for Icon-EU from Windy. Check if the latitude and longitude coordinates set are inside Europe.",
                )
            raise

        # Determine time index from model
        timeArray = np.array(response["data"]["hours"])
        timeUnits = "milliseconds since 1970-01-01 00:00:00"
        launchTimeInUnits = netCDF4.date2num(self.date, timeUnits)
        # Find the index of the closest time in timeArray to the launch time
        timeIndex = (np.abs(timeArray - launchTimeInUnits)).argmin()

        # Define available pressure levels
        pressureLevels = np.array(
            [1000, 950, 925, 900, 850, 800, 700, 600, 500, 400, 300, 250, 200, 150]
        )

        # Process geopotential height array
        geopotentialHeightArray = np.array(
            [response["data"][f"gh-{pL}h"][timeIndex] for pL in pressureLevels]
        )
        # Convert geopotential height to geometric altitude (ASL)
        R = self.earthRadius
        altitudeArray = R * geopotentialHeightArray / (R - geopotentialHeightArray)

        # Process temperature array (in Kelvin)
        temperatureArray = np.array(
            [response["data"][f"temp-{pL}h"][timeIndex] for pL in pressureLevels]
        )

        # Process wind-u and wind-v array (in m/s)
        windUArray = np.array(
            [response["data"][f"wind_u-{pL}h"][timeIndex] for pL in pressureLevels]
        )
        windVArray = np.array(
            [response["data"][f"wind_v-{pL}h"][timeIndex] for pL in pressureLevels]
        )

        # Determine wind speed, heading and direction
        windSpeedArray = np.sqrt(windUArray**2 + windVArray**2)
        windHeadingArray = np.arctan2(windUArray, windVArray) * (180 / np.pi) % 360
        windDirectionArray = (windHeadingArray - 180) % 360

        # Combine all data into big array
        data_array = np.ma.column_stack(
            [
                100 * pressureLevels,  # Convert hPa to Pa
                altitudeArray,
                temperatureArray,
                windUArray,
                windVArray,
                windHeadingArray,
                windDirectionArray,
                windSpeedArray,
            ]
        )

        # Save atmospheric data
        self.pressure = Function(
            data_array[:, (1, 0)],
            inputs="Height Above Sea Level (m)",
            outputs="Pressure (Pa)",
            interpolation="linear",
        )
        self.temperature = Function(
            data_array[:, (1, 2)],
            inputs="Height Above Sea Level (m)",
            outputs="Temperature (K)",
            interpolation="linear",
        )
        self.windDirection = Function(
            data_array[:, (1, 6)],
            inputs="Height Above Sea Level (m)",
            outputs="Wind Direction (Deg True)",
            interpolation="linear",
        )
        self.windHeading = Function(
            data_array[:, (1, 5)],
            inputs="Height Above Sea Level (m)",
            outputs="Wind Heading (Deg True)",
            interpolation="linear",
        )
        self.windSpeed = Function(
            data_array[:, (1, 7)],
            inputs="Height Above Sea Level (m)",
            outputs="Wind Speed (m/s)",
            interpolation="linear",
        )
        self.windVelocityX = Function(
            data_array[:, (1, 3)],
            inputs="Height Above Sea Level (m)",
            outputs="Wind Velocity X (m/s)",
            interpolation="linear",
        )
        self.windVelocityY = Function(
            data_array[:, (1, 4)],
            inputs="Height Above Sea Level (m)",
            outputs="Wind Velocity Y (m/s)",
            interpolation="linear",
        )

        # Save maximum expected height
        self.maxExpectedHeight = max(altitudeArray[0], altitudeArray[-1])

        # Get elevation data from file
        self.elevation = response["header"]["elevation"]

        # Compute info data
        self.atmosphericModelInitDate = netCDF4.num2date(timeArray[0], units=timeUnits)
        self.atmosphericModelEndDate = netCDF4.num2date(timeArray[-1], units=timeUnits)
        self.atmosphericModelInterval = netCDF4.num2date(
            (timeArray[-1] - timeArray[0]) / (len(timeArray) - 1), units=timeUnits
        ).hour
        self.atmosphericModelInitLat = self.lat
        self.atmosphericModelEndLat = self.lat
        self.atmosphericModelInitLon = self.lon
        self.atmosphericModelEndLon = self.lon

        # Save debugging data
        self.geopotentials = geopotentialHeightArray
        self.windUs = windUArray
        self.windVs = windVArray
        self.levels = pressureLevels
        self.temperatures = temperatureArray
        self.timeArray = timeArray
        self.height = altitudeArray

    def processWyomingSounding(self, file):
        """Import and process the upper air sounding data from Wyoming
        Upper Air Soundings database given by the url in file. Sets
        pressure, temperature, wind-u, wind-v profiles and surface elevation.

        Parameters
        ----------
        file : string
            URL of an upper air sounding data output from Wyoming
            Upper Air Soundings database.
            Example:
            http://weather.uwyo.edu/cgi-bin/sounding?region=samer&TYPE=TEXT%3ALIST&YEAR=2019&MONTH=02&FROM=0200&TO=0200&STNM=82599
            More can be found at:
            http://weather.uwyo.edu/upperair/sounding.html.

        Returns
        -------
        None
        """
        # Request Wyoming Sounding from file url
        response = requests.get(file)
        if response.status_code != 200:
            raise ImportError("Unable to load " + file + ".")
        if len(re.findall("Can't get .+ Observations at", response.text)):
            raise ValueError(
                re.findall("Can't get .+ Observations at .+", response.text)[0]
                + " Check station number and date."
            )
        if response.text == "Invalid OUTPUT: specified\n":
            raise ValueError(
                "Invalid OUTPUT: specified. Make sure the output is Text: List."
            )

        # Process Wyoming Souding by finding data table and station info
        response_split_text = re.split("(<.{0,1}PRE>)", response.text)
        data_table = response_split_text[2]
        station_info = response_split_text[6]

        # Transform data table into np array
        data_array = []
        for line in data_table.split("\n")[
            5:-1
        ]:  # Split data table into lines and remove header and footer
            columns = re.split(" +", line)  # Split line into columns
            if (
                len(columns) == 12
            ):  # 12 is the number of column entries when all entries are given
                data_array.append(columns[1:])
        data_array = np.array(data_array, dtype=float)

        # Retrieve pressure from data array
        data_array[:, 0] = 100 * data_array[:, 0]  # Converts hPa to Pa
        self.pressure = Function(
            data_array[:, (1, 0)],
            inputs="Height Above Sea Level (m)",
            outputs="Pressure (Pa)",
            interpolation="linear",
        )

        # Retrieve temperature from data array
        data_array[:, 2] = data_array[:, 2] + 273.15  # Converts C to K
        self.temperature = Function(
            data_array[:, (1, 2)],
            inputs="Height Above Sea Level (m)",
            outputs="Temperature (K)",
            interpolation="linear",
        )

        # Retrieve wind-u and wind-v from data array
        data_array[:, 7] = data_array[:, 7] * 1.852 / 3.6  # Converts Knots to m/s
        data_array[:, 5] = (
            data_array[:, 6] + 180
        ) % 360  # Convert wind direction to wind heading
        data_array[:, 3] = data_array[:, 7] * np.sin(data_array[:, 5] * np.pi / 180)
        data_array[:, 4] = data_array[:, 7] * np.cos(data_array[:, 5] * np.pi / 180)

        # Convert geopotential height to geometric height
        R = self.earthRadius
        data_array[:, 1] = R * data_array[:, 1] / (R - data_array[:, 1])

        # Save atmospheric data
        self.windDirection = Function(
            data_array[:, (1, 6)],
            inputs="Height Above Sea Level (m)",
            outputs="Wind Direction (Deg True)",
            interpolation="linear",
        )
        self.windHeading = Function(
            data_array[:, (1, 5)],
            inputs="Height Above Sea Level (m)",
            outputs="Wind Heading (Deg True)",
            interpolation="linear",
        )
        self.windSpeed = Function(
            data_array[:, (1, 7)],
            inputs="Height Above Sea Level (m)",
            outputs="Wind Speed (m/s)",
            interpolation="linear",
        )
        self.windVelocityX = Function(
            data_array[:, (1, 3)],
            inputs="Height Above Sea Level (m)",
            outputs="Wind Velocity X (m/s)",
            interpolation="linear",
        )
        self.windVelocityY = Function(
            data_array[:, (1, 4)],
            inputs="Height Above Sea Level (m)",
            outputs="Wind Velocity Y (m/s)",
            interpolation="linear",
        )

        # Retrieve station elevation from station info
        station_elevation_text = station_info.split("\n")[6]

        # Convert station elevation text into float value
        self.elevation = float(
            re.findall(r"[0-9]+\.[0-9]+|[0-9]+", station_elevation_text)[0]
        )

        # Save maximum expected height
        self.maxExpectedHeight = data_array[-1, 1]

        return None

    def processNOAARUCSounding(self, file):
        """Import and process the upper air sounding data from NOAA
        Ruc Soundings database (https://rucsoundings.noaa.gov/) given as
        ASCII GSD format pages passed by its url to the file parameter. Sets
        pressure, temperature, wind-u, wind-v profiles and surface elevation.

        Parameters
        ----------
        file : string
            URL of an upper air sounding data output from NOAA Ruc Soundings
            in ASCII GSD format.
            Example:
            https://rucsoundings.noaa.gov/get_raobs.cgi?data_source=RAOB&latest=latest&start_year=2019&start_month_name=Feb&start_mday=5&start_hour=12&start_min=0&n_hrs=1.0&fcst_len=shortest&airport=83779&text=Ascii%20text%20%28GSD%20format%29&hydrometeors=false&start=latest
            More can be found at:
            https://rucsoundings.noaa.gov/.

        Returns
        -------
        None
        """
        # Request NOAA Ruc Sounding from file url
        response = requests.get(file)
        if response.status_code != 200 or len(response.text) < 10:
            raise ImportError("Unable to load " + file + ".")

        # Split response into lines
        lines = response.text.split("\n")

        # Process GSD format (https://rucsoundings.noaa.gov/raob_format.html)

        # Extract elevation data
        for line in lines:
            # Split line into columns
            columns = re.split(" +", line)[1:]
            if len(columns) > 0:
                if columns[0] == "1" and columns[5] != "99999":
                    # Save elevation
                    self.elevation = float(columns[5])
                else:
                    # No elevation data available
                    pass

        # Extract pressure as a function of height
        pressure_array = []
        for line in lines:
            # Split line into columns
            columns = re.split(" +", line)[1:]
            if len(columns) >= 6:
                if columns[0] in ["4", "5", "6", "7", "8", "9"]:
                    # Convert columns to floats
                    columns = np.array(columns, dtype=float)
                    # Select relevant columns
                    columns = columns[[2, 1]]
                    # Check if values exist
                    if max(columns) != 99999:
                        # Save value
                        pressure_array.append(columns)
        pressure_array = np.array(pressure_array)

        # Extract temperature as a function of height
        temperature_array = []
        for line in lines:
            # Split line into columns
            columns = re.split(" +", line)[1:]
            if len(columns) >= 6:
                if columns[0] in ["4", "5", "6", "7", "8", "9"]:
                    # Convert columns to floats
                    columns = np.array(columns, dtype=float)
                    # Select relevant columns
                    columns = columns[[2, 3]]
                    # Check if values exist
                    if max(columns) != 99999:
                        # Save value
                        temperature_array.append(columns)
        temperature_array = np.array(temperature_array)

        # Extract wind speed and direction as a function of height
        windSpeed_array = []
        windDirection_array = []
        for line in lines:
            # Split line into columns
            columns = re.split(" +", line)[1:]
            if len(columns) >= 6:
                if columns[0] in ["4", "5", "6", "7", "8", "9"]:
                    # Convert columns to floats
                    columns = np.array(columns, dtype=float)
                    # Select relevant columns
                    columns = columns[[2, 5, 6]]
                    # Check if values exist
                    if max(columns) != 99999:
                        # Save value
                        windDirection_array.append(columns[[0, 1]])
                        windSpeed_array.append(columns[[0, 2]])
        windSpeed_array = np.array(windSpeed_array)
        windDirection_array = np.array(windDirection_array)

        # Converts 10*hPa to Pa and save values
        pressure_array[:, 1] = 10 * pressure_array[:, 1]
        self.pressure = Function(
            pressure_array,
            inputs="Height Above Sea Level (m)",
            outputs="Pressure (Pa)",
            interpolation="linear",
        )

        # Convert 10*C to K and save values
        temperature_array[:, 1] = (
            temperature_array[:, 1] / 10 + 273.15
        )  # Converts C to K
        self.temperature = Function(
            temperature_array,
            inputs="Height Above Sea Level (m)",
            outputs="Temperature (K)",
            interpolation="linear",
        )

        # Process wind-u and wind-v
        windSpeed_array[:, 1] = (
            windSpeed_array[:, 1] * 1.852 / 3.6
        )  # Converts Knots to m/s
        windHeading_array = windDirection_array[:, :] * 1
        windHeading_array[:, 1] = (
            windDirection_array[:, 1] + 180
        ) % 360  # Convert wind direction to wind heading
        windU = windSpeed_array[:, :] * 1
        windV = windSpeed_array[:, :] * 1
        windU[:, 1] = windSpeed_array[:, 1] * np.sin(
            windHeading_array[:, 1] * np.pi / 180
        )
        windV[:, 1] = windSpeed_array[:, 1] * np.cos(
            windHeading_array[:, 1] * np.pi / 180
        )

        # Save wind data
        self.windDirection = Function(
            windDirection_array,
            inputs="Height Above Sea Level (m)",
            outputs="Wind Direction (Deg True)",
            interpolation="linear",
        )
        self.windHeading = Function(
            windHeading_array,
            inputs="Height Above Sea Level (m)",
            outputs="Wind Heading (Deg True)",
            interpolation="linear",
        )
        self.windSpeed = Function(
            windSpeed_array,
            inputs="Height Above Sea Level (m)",
            outputs="Wind Speed (m/s)",
            interpolation="linear",
        )
        self.windVelocityX = Function(
            windU,
            inputs="Height Above Sea Level (m)",
            outputs="Wind Velocity X (m/s)",
            interpolation="linear",
        )
        self.windVelocityY = Function(
            windV,
            inputs="Height Above Sea Level (m)",
            outputs="Wind Velocity Y (m/s)",
            interpolation="linear",
        )

        # Save maximum expected height
        self.maxExpectedHeight = pressure_array[-1, 0]

    @requires_netCDF4
    def processForecastReanalysis(self, file, dictionary):
        """Import and process atmospheric data from weather forecasts
        and reanalysis given as netCDF or OPeNDAP files.
        Sets pressure, temperature, wind-u and wind-v
        profiles and surface elevation obtained from a weather
        file in netCDF format or from an OPeNDAP URL, both
        given through the file parameter. The date and location of the launch
        should already have been set through the date and
        location parameters when initializing the Environment.
        The netCDF and OPeNDAP datasets must contain at least
        geopotential height or geopotential, temperature,
        wind-u and wind-v profiles as a function of pressure levels.
        If surface geopotential or geopotential height is given,
        elevation is also set. Otherwise, elevation is not changed.
        Profiles are interpolated bi-linearly using supplied
        latitude and longitude. The date used is the nearest one
        to the date supplied. Furthermore, a dictionary must be
        supplied through the dictionary parameter in order for the
        dataset to be accurately read. Lastly, the dataset must use
        a rectangular grid sorted in either ascending or descending
        order of latitude and longitude.

        Parameters
        ----------
        file : string
            String containing path to local netCDF file or URL of an
            OPeNDAP file, such as NOAA's NOMAD or UCAR TRHEDDS server.
        dictionary : dictionary
            Specifies the dictionary to be used when reading netCDF and
            OPeNDAP files, allowing for the correct retrieval of data.
            The dictionary structure should specify the short names
            used for time, latitude, longitude, pressure levels,
            temperature profile, geopotential or geopotential height
            profile, wind-u and wind-v profiles in the dataset given in
            the file parameter. An example is the following dictionary,
            generally used to read OPeNDAP files from NOAA's NOMAD
            server:               {'time': 'time',
                               'latitude': 'lat',
                              'longitude': 'lon',
                                  'level': 'lev',
                            'temperature': 'tmpprs',
            'surface_geopotential_height': 'hgtsfc',
                    'geopotential_height': 'hgtprs',
                           'geopotential': None,
                                 'u_wind': 'ugrdprs',
                                 'v_wind': 'vgrdprs'}

        Returns
        -------
        None
        """
        # Check if date, lat and lon are known
        if self.date is None:
            raise TypeError(
                "Please specify Date (array-like) when "
                "initializing this Environment. "
                "Alternatively, use the Environment.setDate"
                " method."
            )
        if self.lat is None:
            raise TypeError(
                "Please specify Location (lat, lon). when "
                "initializing this Environment. "
                "Alternatively, use the Environment."
                "setLocation method."
            )

        # Read weather file
        weatherData = netCDF4.Dataset(file)

        # Get time, latitude and longitude data from file
        timeArray = weatherData.variables[dictionary["time"]]
        lonArray = weatherData.variables[dictionary["longitude"]][:].tolist()
        latArray = weatherData.variables[dictionary["latitude"]][:].tolist()

        # Find time index
        timeIndex = netCDF4.date2index(
            self.date, timeArray, calendar="gregorian", select="nearest"
        )
        # Convert times do dates and numbers
        inputTimeNum = netCDF4.date2num(
            self.date, timeArray.units, calendar="gregorian"
        )
        fileTimeNum = timeArray[timeIndex]
        fileTimeDate = netCDF4.num2date(
            timeArray[timeIndex], timeArray.units, calendar="gregorian"
        )
        # Check if time is inside range supplied by file
        if timeIndex == 0 and inputTimeNum < fileTimeNum:
            raise ValueError(
                "Chosen launch time is not available in the provided file, which starts at {:}.".format(
                    fileTimeDate
                )
            )
        elif timeIndex == len(timeArray) - 1 and inputTimeNum > fileTimeNum:
            raise ValueError(
                "Chosen launch time is not available in the provided file, which ends at {:}.".format(
                    fileTimeDate
                )
            )
        # Check if time is exactly equal to one in the file
        if inputTimeNum != fileTimeNum:
            warnings.warn(
                "Exact chosen launch time is not available in the provided file, using {:} UTC instead.".format(
                    fileTimeDate
                )
            )

        # Find longitude index
        # Determine if file uses -180 to 180 or 0 to 360
        if lonArray[0] < 0 or lonArray[-1] < 0:
            # Convert input to -180 - 180
            lon = self.lon if self.lon < 180 else -180 + self.lon % 180
        else:
            # Convert input to 0 - 360
            lon = self.lon % 360
        # Check if reversed or sorted
        if lonArray[0] < lonArray[-1]:
            # Deal with sorted lonArray
            lonIndex = bisect.bisect(lonArray, lon)
        else:
            # Deal with reversed lonArray
            lonArray.reverse()
            lonIndex = len(lonArray) - bisect.bisect_left(lonArray, lon)
            lonArray.reverse()
        # Take care of longitude value equal to maximum longitude in the grid
        if lonIndex == len(lonArray) and lonArray[lonIndex - 1] == lon:
            lonIndex = lonIndex - 1
        # Check if longitude value is inside the grid
        if lonIndex == 0 or lonIndex == len(lonArray):
            raise ValueError(
                "Longitude {:f} not inside region covered by file, which is from {:f} to {:f}.".format(
                    lon, lonArray[0], lonArray[-1]
                )
            )

        # Find latitude index
        # Check if reversed or sorted
        if latArray[0] < latArray[-1]:
            # Deal with sorted latArray
            latIndex = bisect.bisect(latArray, self.lat)
        else:
            # Deal with reversed latArray
            latArray.reverse()
            latIndex = len(latArray) - bisect.bisect_left(latArray, self.lat)
            latArray.reverse()
        # Take care of latitude value equal to maximum longitude in the grid
        if latIndex == len(latArray) and latArray[latIndex - 1] == self.lat:
            latIndex = latIndex - 1
        # Check if latitude value is inside the grid
        if latIndex == 0 or latIndex == len(latArray):
            raise ValueError(
                "Latitude {:f} not inside region covered by file, which is from {:f} to {:f}.".format(
                    self.lat, latArray[0], latArray[-1]
                )
            )

        # Get pressure level data from file
        try:
            levels = (
                100 * weatherData.variables[dictionary["level"]][:]
            )  # Convert mbar to Pa
        except:
            raise ValueError(
                "Unable to read pressure levels from file. Check file and dictionary."
            )

        # Get geopotential data from file
        try:
            geopotentials = weatherData.variables[dictionary["geopotential_height"]][
                timeIndex, :, (latIndex - 1, latIndex), (lonIndex - 1, lonIndex)
            ]
        except:
            try:
                geopotentials = (
                    weatherData.variables[dictionary["geopotential"]][
                        timeIndex, :, (latIndex - 1, latIndex), (lonIndex - 1, lonIndex)
                    ]
                    / self.g
                )
            except:
                raise ValueError(
                    "Unable to read geopontential height"
                    " nor geopotential from file. At least"
                    " one of them is necessary. Check "
                    " file and dictionary."
                )

        # Get temperature from file
        try:
            temperatures = weatherData.variables[dictionary["temperature"]][
                timeIndex, :, (latIndex - 1, latIndex), (lonIndex - 1, lonIndex)
            ]
        except:
            raise ValueError(
                "Unable to read temperature from file. Check file and dictionary."
            )

        # Get wind data from file
        try:
            windUs = weatherData.variables[dictionary["u_wind"]][
                timeIndex, :, (latIndex - 1, latIndex), (lonIndex - 1, lonIndex)
            ]
        except:
            raise ValueError(
                "Unable to read wind-u component. Check file and dictionary."
            )
        try:
            windVs = weatherData.variables[dictionary["v_wind"]][
                timeIndex, :, (latIndex - 1, latIndex), (lonIndex - 1, lonIndex)
            ]
        except:
            raise ValueError(
                "Unable to read wind-v component. Check file and dictionary."
            )

        # Prepare for bilinear interpolation
        x, y = self.lat, lon
        x1, y1 = latArray[latIndex - 1], lonArray[lonIndex - 1]
        x2, y2 = latArray[latIndex], lonArray[lonIndex]

        # Determine geopotential in lat, lon
        f_x1_y1 = geopotentials[:, 0, 0]
        f_x1_y2 = geopotentials[:, 0, 1]
        f_x2_y1 = geopotentials[:, 1, 0]
        f_x2_y2 = geopotentials[:, 1, 1]
        f_x_y1 = ((x2 - x) / (x2 - x1)) * f_x1_y1 + ((x - x1) / (x2 - x1)) * f_x2_y1
        f_x_y2 = ((x2 - x) / (x2 - x1)) * f_x1_y2 + ((x - x1) / (x2 - x1)) * f_x2_y2
        height = ((y2 - y) / (y2 - y1)) * f_x_y1 + ((y - y1) / (y2 - y1)) * f_x_y2

        # Determine temperature in lat, lon
        f_x1_y1 = temperatures[:, 0, 0]
        f_x1_y2 = temperatures[:, 0, 1]
        f_x2_y1 = temperatures[:, 1, 0]
        f_x2_y2 = temperatures[:, 1, 1]
        f_x_y1 = ((x2 - x) / (x2 - x1)) * f_x1_y1 + ((x - x1) / (x2 - x1)) * f_x2_y1
        f_x_y2 = ((x2 - x) / (x2 - x1)) * f_x1_y2 + ((x - x1) / (x2 - x1)) * f_x2_y2
        temperature = ((y2 - y) / (y2 - y1)) * f_x_y1 + ((y - y1) / (y2 - y1)) * f_x_y2

        # Determine wind u in lat, lon
        f_x1_y1 = windUs[:, 0, 0]
        f_x1_y2 = windUs[:, 0, 1]
        f_x2_y1 = windUs[:, 1, 0]
        f_x2_y2 = windUs[:, 1, 1]
        f_x_y1 = ((x2 - x) / (x2 - x1)) * f_x1_y1 + ((x - x1) / (x2 - x1)) * f_x2_y1
        f_x_y2 = ((x2 - x) / (x2 - x1)) * f_x1_y2 + ((x - x1) / (x2 - x1)) * f_x2_y2
        windU = ((y2 - y) / (y2 - y1)) * f_x_y1 + ((y - y1) / (y2 - y1)) * f_x_y2

        # Determine wind v in lat, lon
        f_x1_y1 = windVs[:, 0, 0]
        f_x1_y2 = windVs[:, 0, 1]
        f_x2_y1 = windVs[:, 1, 0]
        f_x2_y2 = windVs[:, 1, 1]
        f_x_y1 = ((x2 - x) / (x2 - x1)) * f_x1_y1 + ((x - x1) / (x2 - x1)) * f_x2_y1
        f_x_y2 = ((x2 - x) / (x2 - x1)) * f_x1_y2 + ((x - x1) / (x2 - x1)) * f_x2_y2
        windV = ((y2 - y) / (y2 - y1)) * f_x_y1 + ((y - y1) / (y2 - y1)) * f_x_y2

        # Determine wind speed, heading and direction
        windSpeed = np.sqrt(windU**2 + windV**2)
        windHeading = np.arctan2(windU, windV) * (180 / np.pi) % 360
        windDirection = (windHeading - 180) % 360

        # Convert geopotential height to geometric height
        R = self.earthRadius
        height = R * height / (R - height)

        # Combine all data into big array
        data_array = np.ma.column_stack(
            [
                levels,
                height,
                temperature,
                windU,
                windV,
                windHeading,
                windDirection,
                windSpeed,
            ]
        )

        # Remove lines with masked content
        if np.any(data_array.mask):
            data_array = np.ma.compress_rows(data_array)
            warnings.warn(
                "Some values were missing from this weather dataset, therefore, certain pressure levels were removed."
            )
        # Save atmospheric data
        self.pressure = Function(
            data_array[:, (1, 0)],
            inputs="Height Above Sea Level (m)",
            outputs="Pressure (Pa)",
            interpolation="linear",
        )
        self.temperature = Function(
            data_array[:, (1, 2)],
            inputs="Height Above Sea Level (m)",
            outputs="Temperature (K)",
            interpolation="linear",
        )
        self.windDirection = Function(
            data_array[:, (1, 6)],
            inputs="Height Above Sea Level (m)",
            outputs="Wind Direction (Deg True)",
            interpolation="linear",
        )
        self.windHeading = Function(
            data_array[:, (1, 5)],
            inputs="Height Above Sea Level (m)",
            outputs="Wind Heading (Deg True)",
            interpolation="linear",
        )
        self.windSpeed = Function(
            data_array[:, (1, 7)],
            inputs="Height Above Sea Level (m)",
            outputs="Wind Speed (m/s)",
            interpolation="linear",
        )
        self.windVelocityX = Function(
            data_array[:, (1, 3)],
            inputs="Height Above Sea Level (m)",
            outputs="Wind Velocity X (m/s)",
            interpolation="linear",
        )
        self.windVelocityY = Function(
            data_array[:, (1, 4)],
            inputs="Height Above Sea Level (m)",
            outputs="Wind Velocity Y (m/s)",
            interpolation="linear",
        )

        # Save maximum expected height
        self.maxExpectedHeight = max(height[0], height[-1])

        # Get elevation data from file
        if dictionary["surface_geopotential_height"] is not None:
            try:
                elevations = weatherData.variables[
                    dictionary["surface_geopotential_height"]
                ][timeIndex, (latIndex - 1, latIndex), (lonIndex - 1, lonIndex)]
                f_x1_y1 = elevations[0, 0]
                f_x1_y2 = elevations[0, 1]
                f_x2_y1 = elevations[1, 0]
                f_x2_y2 = elevations[1, 1]
                f_x_y1 = ((x2 - x) / (x2 - x1)) * f_x1_y1 + (
                    (x - x1) / (x2 - x1)
                ) * f_x2_y1
                f_x_y2 = ((x2 - x) / (x2 - x1)) * f_x1_y2 + (
                    (x - x1) / (x2 - x1)
                ) * f_x2_y2
                self.elevation = ((y2 - y) / (y2 - y1)) * f_x_y1 + (
                    (y - y1) / (y2 - y1)
                ) * f_x_y2
            except:
                raise ValueError(
                    "Unable to read surface elevation data. Check file and dictionary."
                )

        # Compute info data
        self.atmosphericModelInitDate = netCDF4.num2date(
            timeArray[0], timeArray.units, calendar="gregorian"
        )
        self.atmosphericModelEndDate = netCDF4.num2date(
            timeArray[-1], timeArray.units, calendar="gregorian"
        )
        self.atmosphericModelInterval = netCDF4.num2date(
            (timeArray[-1] - timeArray[0]) / (len(timeArray) - 1),
            timeArray.units,
            calendar="gregorian",
        ).hour
        self.atmosphericModelInitLat = latArray[0]
        self.atmosphericModelEndLat = latArray[-1]
        self.atmosphericModelInitLon = lonArray[0]
        self.atmosphericModelEndLon = lonArray[-1]

        # Save debugging data
        self.latArray = latArray
        self.lonArray = lonArray
        self.lonIndex = lonIndex
        self.latIndex = latIndex
        self.geopotentials = geopotentials
        self.windUs = windUs
        self.windVs = windVs
        self.levels = levels
        self.temperatures = temperatures
        self.timeArray = timeArray
        self.height = height

        # Close weather data
        weatherData.close()

        return None

    @requires_netCDF4
    def processEnsemble(self, file, dictionary):
        """Import and process atmospheric data from weather ensembles
        given as netCDF or OPeNDAP files.
        Sets pressure, temperature, wind-u and wind-v
        profiles and surface elevation obtained from a weather
        ensemble file in netCDF format or from an OPeNDAP URL, both
        given through the file parameter. The date and location of the launch
        should already have been set through the date and
        location parameters when initializing the Environment.
        The netCDF and OPeNDAP datasets must contain at least
        geopotential height or geopotential, temperature,
        wind-u and wind-v profiles as a function of pressure
        levels. If surface geopotential or geopotential height
        is given, elevation is also set. Otherwise, elevation is not
        changed. Profiles are interpolated bi-linearly using supplied
        latitude and longitude. The date used is the nearest one
        to the date supplied. Furthermore, a dictionary must be
        supplied through the dictionary parameter in order for the
        dataset to be accurately read. Lastly, the dataset must use
        a rectangular grid sorted in either ascending or descending
        order of latitude and longitude. By default the first ensemble
        forecast is activated. To activate other ensemble forecasts
        see Environment.selectEnsembleMemberMember().

        Parameters
        ----------
        file : string
            String containing path to local netCDF file or URL of an
            OPeNDAP file, such as NOAA's NOMAD or UCAR TRHEDDS server.
        dictionary : dictionary
            Specifies the dictionary to be used when reading netCDF and
            OPeNDAP files, allowing for the correct retrieval of data.
            The dictionary structure should specify the short names
            used for time, latitude, longitude, pressure levels,
            temperature profile, geopotential or geopotential height
            profile, wind-u and wind-v profiles in the dataset given in
            the file parameter. An example is the following dictionary,
            generally used to read OPeNDAP files from NOAA's NOMAD
            server:               {'time': 'time',
                               'latitude': 'lat',
                              'longitude': 'lon',
                                  'level': 'lev',
                               'ensemble': 'ens',
            'surface_geopotential_height': 'hgtsfc',
                    'geopotential_height': 'hgtprs',
                           'geopotential': None,
                                 'u_wind': 'ugrdprs',
                                 'v_wind': 'vgrdprs'}

        Returns
        -------
        None
        """
        # Check if date, lat and lon are known
        if self.date is None:
            raise TypeError(
                "Please specify Date (array-like) when "
                "initializing this Environment. "
                "Alternatively, use the Environment.setDate"
                " method."
            )
        if self.lat is None:
            raise TypeError(
                "Please specify Location (lat, lon). when "
                "initializing this Environment. "
                "Alternatively, use the Environment."
                "setLocation method."
            )

        # Read weather file
        weatherData = netCDF4.Dataset(file)

        # Get time, latitude and longitude data from file
        timeArray = weatherData.variables[dictionary["time"]]
        lonArray = weatherData.variables[dictionary["longitude"]][:].tolist()
        latArray = weatherData.variables[dictionary["latitude"]][:].tolist()

        # Find time index
        timeIndex = netCDF4.date2index(
            self.date, timeArray, calendar="gregorian", select="nearest"
        )
        # Convert times do dates and numbers
        inputTimeNum = netCDF4.date2num(
            self.date, timeArray.units, calendar="gregorian"
        )
        fileTimeNum = timeArray[timeIndex]
        fileTimeDate = netCDF4.num2date(
            timeArray[timeIndex], timeArray.units, calendar="gregorian"
        )
        # Check if time is inside range supplied by file
        if timeIndex == 0 and inputTimeNum < fileTimeNum:
            raise ValueError(
                "Chosen launch time is not available in the provided file, which starts at {:}.".format(
                    fileTimeDate
                )
            )
        elif timeIndex == len(timeArray) - 1 and inputTimeNum > fileTimeNum:
            raise ValueError(
                "Chosen launch time is not available in the provided file, which ends at {:}.".format(
                    fileTimeDate
                )
            )
        # Check if time is exactly equal to one in the file
        if inputTimeNum != fileTimeNum:
            warnings.warn(
                "Exact chosen launch time is not available in the provided file, using {:} UTC instead.".format(
                    fileTimeDate
                )
            )

        # Find longitude index
        # Determine if file uses -180 to 180 or 0 to 360
        if lonArray[0] < 0 or lonArray[-1] < 0:
            # Convert input to -180 - 180
            lon = self.lon if self.lon < 180 else -180 + self.lon % 180
        else:
            # Convert input to 0 - 360
            lon = self.lon % 360
        # Check if reversed or sorted
        if lonArray[0] < lonArray[-1]:
            # Deal with sorted lonArray
            lonIndex = bisect.bisect(lonArray, lon)
        else:
            # Deal with reversed lonArray
            lonArray.reverse()
            lonIndex = len(lonArray) - bisect.bisect_left(lonArray, lon)
            lonArray.reverse()
        # Take care of longitude value equal to maximum longitude in the grid
        if lonIndex == len(lonArray) and lonArray[lonIndex - 1] == lon:
            lonIndex = lonIndex - 1
        # Check if longitude value is inside the grid
        if lonIndex == 0 or lonIndex == len(lonArray):
            raise ValueError(
                "Longitude {:f} not inside region covered by file, which is from {:f} to {:f}.".format(
                    lon, lonArray[0], lonArray[-1]
                )
            )

        # Find latitude index
        # Check if reversed or sorted
        if latArray[0] < latArray[-1]:
            # Deal with sorted latArray
            latIndex = bisect.bisect(latArray, self.lat)
        else:
            # Deal with reversed latArray
            latArray.reverse()
            latIndex = len(latArray) - bisect.bisect_left(latArray, self.lat)
            latArray.reverse()
        # Take care of latitude value equal to maximum longitude in the grid
        if latIndex == len(latArray) and latArray[latIndex - 1] == self.lat:
            latIndex = latIndex - 1
        # Check if latitude value is inside the grid
        if latIndex == 0 or latIndex == len(latArray):
            raise ValueError(
                "Latitude {:f} not inside region covered by file, which is from {:f} to {:f}.".format(
                    self.lat, latArray[0], latArray[-1]
                )
            )

        # Get ensemble data from file
        try:
            numMembers = len(weatherData.variables[dictionary["ensemble"]][:])
        except:
            raise ValueError(
                "Unable to read ensemble data from file. Check file and dictionary."
            )

        # Get pressure level data from file
        try:
            levels = (
                100 * weatherData.variables[dictionary["level"]][:]
            )  # Convert mbar to Pa
        except:
            raise ValueError(
                "Unable to read pressure levels from file. Check file and dictionary."
            )

        ##
        inverseDictionary = {v: k for k, v in dictionary.items()}
        paramDictionary = {
            "time": timeIndex,
            "ensemble": range(numMembers),
            "level": range(len(levels)),
            "latitude": (latIndex - 1, latIndex),
            "longitude": (lonIndex - 1, lonIndex),
        }
        ##

        # Get geopotential data from file
        try:
            dimensions = weatherData.variables[
                dictionary["geopotential_height"]
            ].dimensions[:]
            params = tuple(
                [paramDictionary[inverseDictionary[dim]] for dim in dimensions]
            )
            geopotentials = weatherData.variables[dictionary["geopotential_height"]][
                params
            ]
        except:
            try:
                dimensions = weatherData.variables[
                    dictionary["geopotential"]
                ].dimensions[:]
                params = tuple(
                    [paramDictionary[inverseDictionary[dim]] for dim in dimensions]
                )
                geopotentials = (
                    weatherData.variables[dictionary["geopotential"]][params] / self.g
                )
            except:
                raise ValueError(
                    "Unable to read geopontential height"
                    " nor geopotential from file. At least"
                    " one of them is necessary. Check "
                    " file and dictionary."
                )

        # Get temperature from file
        try:
            temperatures = weatherData.variables[dictionary["temperature"]][params]
        except:
            raise ValueError(
                "Unable to read temperature from file. Check file and dictionary."
            )

        # Get wind data from file
        try:
            windUs = weatherData.variables[dictionary["u_wind"]][params]
        except:
            raise ValueError(
                "Unable to read wind-u component. Check file and dictionary."
            )
        try:
            windVs = weatherData.variables[dictionary["v_wind"]][params]
        except:
            raise ValueError(
                "Unable to read wind-v component. Check file and dictionary."
            )

        # Prepare for bilinear interpolation
        x, y = self.lat, lon
        x1, y1 = latArray[latIndex - 1], lonArray[lonIndex - 1]
        x2, y2 = latArray[latIndex], lonArray[lonIndex]

        # Determine geopotential in lat, lon
        f_x1_y1 = geopotentials[:, :, 0, 0]
        f_x1_y2 = geopotentials[:, :, 0, 1]
        f_x2_y1 = geopotentials[:, :, 1, 0]
        f_x2_y2 = geopotentials[:, :, 1, 1]
        f_x_y1 = ((x2 - x) / (x2 - x1)) * f_x1_y1 + ((x - x1) / (x2 - x1)) * f_x2_y1
        f_x_y2 = ((x2 - x) / (x2 - x1)) * f_x1_y2 + ((x - x1) / (x2 - x1)) * f_x2_y2
        height = ((y2 - y) / (y2 - y1)) * f_x_y1 + ((y - y1) / (y2 - y1)) * f_x_y2

        # Determine temperature in lat, lon
        f_x1_y1 = temperatures[:, :, 0, 0]
        f_x1_y2 = temperatures[:, :, 0, 1]
        f_x2_y1 = temperatures[:, :, 1, 0]
        f_x2_y2 = temperatures[:, :, 1, 1]
        f_x_y1 = ((x2 - x) / (x2 - x1)) * f_x1_y1 + ((x - x1) / (x2 - x1)) * f_x2_y1
        f_x_y2 = ((x2 - x) / (x2 - x1)) * f_x1_y2 + ((x - x1) / (x2 - x1)) * f_x2_y2
        temperature = ((y2 - y) / (y2 - y1)) * f_x_y1 + ((y - y1) / (y2 - y1)) * f_x_y2

        # Determine wind u in lat, lon
        f_x1_y1 = windUs[:, :, 0, 0]
        f_x1_y2 = windUs[:, :, 0, 1]
        f_x2_y1 = windUs[:, :, 1, 0]
        f_x2_y2 = windUs[:, :, 1, 1]
        f_x_y1 = ((x2 - x) / (x2 - x1)) * f_x1_y1 + ((x - x1) / (x2 - x1)) * f_x2_y1
        f_x_y2 = ((x2 - x) / (x2 - x1)) * f_x1_y2 + ((x - x1) / (x2 - x1)) * f_x2_y2
        windU = ((y2 - y) / (y2 - y1)) * f_x_y1 + ((y - y1) / (y2 - y1)) * f_x_y2

        # Determine wind v in lat, lon
        f_x1_y1 = windVs[:, :, 0, 0]
        f_x1_y2 = windVs[:, :, 0, 1]
        f_x2_y1 = windVs[:, :, 1, 0]
        f_x2_y2 = windVs[:, :, 1, 1]
        f_x_y1 = ((x2 - x) / (x2 - x1)) * f_x1_y1 + ((x - x1) / (x2 - x1)) * f_x2_y1
        f_x_y2 = ((x2 - x) / (x2 - x1)) * f_x1_y2 + ((x - x1) / (x2 - x1)) * f_x2_y2
        windV = ((y2 - y) / (y2 - y1)) * f_x_y1 + ((y - y1) / (y2 - y1)) * f_x_y2

        # Determine wind speed, heading and direction
        windSpeed = np.sqrt(windU**2 + windV**2)
        windHeading = np.arctan2(windU, windV) * (180 / np.pi) % 360
        windDirection = (windHeading - 180) % 360

        # Convert geopotential height to geometric height
        R = self.earthRadius
        height = R * height / (R - height)

        # Save ensemble data
        self.levelEnsemble = levels
        self.heightEnsemble = height
        self.temperatureEnsemble = temperature
        self.windUEnsemble = windU
        self.windVEnsemble = windV
        self.windHeadingEnsemble = windHeading
        self.windDirectionEnsemble = windDirection
        self.windSpeedEnsemble = windSpeed
        self.numEnsembleMembers = numMembers

        # Activate default ensemble
        self.selectEnsembleMember()

        # Get elevation data from file
        if dictionary["surface_geopotential_height"] is not None:
            try:
                elevations = weatherData.variables[
                    dictionary["surface_geopotential_height"]
                ][timeIndex, (latIndex - 1, latIndex), (lonIndex - 1, lonIndex)]
                f_x1_y1 = elevations[0, 0]
                f_x1_y2 = elevations[0, 1]
                f_x2_y1 = elevations[1, 0]
                f_x2_y2 = elevations[1, 1]
                f_x_y1 = ((x2 - x) / (x2 - x1)) * f_x1_y1 + (
                    (x - x1) / (x2 - x1)
                ) * f_x2_y1
                f_x_y2 = ((x2 - x) / (x2 - x1)) * f_x1_y2 + (
                    (x - x1) / (x2 - x1)
                ) * f_x2_y2
                self.elevation = ((y2 - y) / (y2 - y1)) * f_x_y1 + (
                    (y - y1) / (y2 - y1)
                ) * f_x_y2
            except:
                raise ValueError(
                    "Unable to read surface elevation data. Check file and dictionary."
                )

        # Compute info data
        self.atmosphericModelInitDate = netCDF4.num2date(
            timeArray[0], timeArray.units, calendar="gregorian"
        )
        self.atmosphericModelEndDate = netCDF4.num2date(
            timeArray[-1], timeArray.units, calendar="gregorian"
        )
        self.atmosphericModelInterval = netCDF4.num2date(
            (timeArray[-1] - timeArray[0]) / (len(timeArray) - 1),
            timeArray.units,
            calendar="gregorian",
        ).hour
        self.atmosphericModelInitLat = latArray[0]
        self.atmosphericModelEndLat = latArray[-1]
        self.atmosphericModelInitLon = lonArray[0]
        self.atmosphericModelEndLon = lonArray[-1]

        # Save debugging data
        self.latArray = latArray
        self.lonArray = lonArray
        self.lonIndex = lonIndex
        self.latIndex = latIndex
        self.geopotentials = geopotentials
        self.windUs = windUs
        self.windVs = windVs
        self.levels = levels
        self.temperatures = temperatures
        self.timeArray = timeArray
        self.height = height

        # Close weather data
        weatherData.close()

        return None

    def selectEnsembleMember(self, member=0):
        """Activates ensemble member, meaning that all atmospheric
        variables read from the Environment instance will correspond
        to the desired ensemble member.

        Parameters
        ---------
        member : int
            Ensemble member to be activated. Starts from 0.

        Returns
        -------
        None
        """
        # Verify ensemble member
        if member >= self.numEnsembleMembers:
            raise ValueError(
                "Please choose member from 0 to {:d}".format(
                    self.numEnsembleMembers - 1
                )
            )

        # Read ensemble member
        levels = self.levelEnsemble[:]
        height = self.heightEnsemble[member, :]
        temperature = self.temperatureEnsemble[member, :]
        windU = self.windUEnsemble[member, :]
        windV = self.windVEnsemble[member, :]
        windHeading = self.windHeadingEnsemble[member, :]
        windDirection = self.windDirectionEnsemble[member, :]
        windSpeed = self.windSpeedEnsemble[member, :]

        # Combine all data into big array
        data_array = np.ma.column_stack(
            [
                levels,
                height,
                temperature,
                windU,
                windV,
                windHeading,
                windDirection,
                windSpeed,
            ]
        )

        # Remove lines with masked content
        if np.any(data_array.mask):
            data_array = np.ma.compress_rows(data_array)
            warnings.warn(
                "Some values were missing from this weather dataset, therefore, certain pressure levels were removed."
            )

        # Save atmospheric data
        self.pressure = Function(
            data_array[:, (1, 0)],
            inputs="Height Above Sea Level (m)",
            outputs="Pressure (Pa)",
            interpolation="linear",
        )
        self.temperature = Function(
            data_array[:, (1, 2)],
            inputs="Height Above Sea Level (m)",
            outputs="Temperature (K)",
            interpolation="linear",
        )
        self.windDirection = Function(
            data_array[:, (1, 6)],
            inputs="Height Above Sea Level (m)",
            outputs="Wind Direction (Deg True)",
            interpolation="linear",
        )
        self.windHeading = Function(
            data_array[:, (1, 5)],
            inputs="Height Above Sea Level (m)",
            outputs="Wind Heading (Deg True)",
            interpolation="linear",
        )
        self.windSpeed = Function(
            data_array[:, (1, 7)],
            inputs="Height Above Sea Level (m)",
            outputs="Wind Speed (m/s)",
            interpolation="linear",
        )
        self.windVelocityX = Function(
            data_array[:, (1, 3)],
            inputs="Height Above Sea Level (m)",
            outputs="Wind Velocity X (m/s)",
            interpolation="linear",
        )
        self.windVelocityY = Function(
            data_array[:, (1, 4)],
            inputs="Height Above Sea Level (m)",
            outputs="Wind Velocity Y (m/s)",
            interpolation="linear",
        )

        # Save maximum expected height
        self.maxExpectedHeight = max(height[0], height[-1])

        # Save ensemble member
        self.ensembleMember = member

        # Update air density
        self.calculateDensityProfile()

        # Update speed of sound
        self.calculateSpeedOfSoundProfile()

        # Update dynamic viscosity
        self.calculateDynamicViscosity()

        return None

    def loadInternationalStandardAtmosphere(self):
        """Defines the pressure and temperature profile functions set
        by ISO 2533 for the International Standard atmosphere and saves
        them as self.pressureISA and self.temperatureISA.

        Parameters
        ---------
        None

        Returns
        -------
        None
        """
        # Define international standard atmosphere layers
        geopotential_height = [
            -2e3,
            0,
            11e3,
            20e3,
            32e3,
            47e3,
            51e3,
            71e3,
            80e3,
        ]  # in geopotential m
        temperature = [
            301.15,
            288.15,
            216.65,
            216.65,
            228.65,
            270.65,
            270.65,
            214.65,
            196.65,
        ]  # in K
        beta = [
            -6.5e-3,
            -6.5e-3,
            0,
            1e-3,
            2.8e-3,
            0,
            -2.8e-3,
            -2e-3,
            0,
        ]  # Temperature gradient in K/m
        pressure = [
            1.27774e5,
            1.01325e5,
            2.26320e4,
            5.47487e3,
            8.680164e2,
            1.10906e2,
            6.69384e1,
            3.95639e0,
            8.86272e-2,
        ]  # in Pa

        # Convert geopotential height to geometric height
        ER = self.earthRadius
        height = [ER * H / (ER - H) for H in geopotential_height]
        height = geopotential_height

        # Save international standard atmosphere temperature profile
        self.temperatureISA = Function(
            np.column_stack([height, temperature]),
            inputs="Height Above Sea Level (m)",
            outputs="Temperature (K)",
            interpolation="linear",
        )

        # Get gravity and R
        g = self.g
        R = self.airGasConstant

        # Create function to compute pressure profile
        def pressure_function(h):
            # Convert geometric to geopotential height
            H = ER * h / (ER + h)
            H = h

            if H < -2000:
                return pressure[0]
            elif H > 80000:
                return pressure[-1]

            # Find layer that contains height h
            layer = bisect.bisect(geopotential_height, H) - 1

            # Retrieve layer base geopotential height, temp, beta and pressure
            Hb = geopotential_height[layer]
            Tb = temperature[layer]
            Pb = pressure[layer]
            B = beta[layer]

            # Compute presure
            if B != 0:
                P = Pb * (1 + (B / Tb) * (H - Hb)) ** (-g / (B * R))
            else:
                T = Tb + B * (H - Hb)
                P = Pb * np.exp(-(H - Hb) * (g / (R * T)))

            # Return answer
            return P

        # Save international standard atmosphere pressure profile
        self.pressureISA = Function(
            pressure_function,
            inputs="Height Above Sea Level (m)",
            outputs="Pressure (Pa)",
        )

        return None

    def calculateDensityProfile(self):
        """Compute the density of the atmosphere as a function of
        height by using the formula rho = P/(RT). This function is
        automatically called whenever a new atmospheric model is set.

        Parameters
        ----------
        None

        Returns
        -------
        None
        """
        # Retrieve pressure P, gas constant R and temperature T
        P = self.pressure
        R = self.airGasConstant
        T = self.temperature

        # Compute density using P/RT
        D = P / (R * T)

        # Set new output for the calculated density
        D.setOutputs("Air Density (kg/m³)")

        # Save calculated density
        self.density = D

        return None

    def calculateSpeedOfSoundProfile(self):
        """Compute the speed of sound in the atmosphere as a function
        of height by using the formula a = sqrt(gamma*R*T). This
        function is automatically called whenever a new atmospheric
        model is set.

        Parameters
        ----------
        None

        Returns
        -------
        None
        """
        # Retrieve gas constant R and temperature T
        R = self.airGasConstant
        T = self.temperature
        G = 1.4  # Unused variable, why?

        # Compute speed of sound using sqrt(gamma*R*T)
        a = (1.4 * R * T) ** 0.5

        # Set new output for the calculated speed of sound
        a.setOutputs("Speed of Sound (m/s)")

        # Save calculated speed of sound
        self.speedOfSound = a

        return None

    def calculateDynamicViscosity(self):
        """Compute the dynamic viscosity of the atmosphere as a function of
        height by using the formula given in ISO 2533 u = B*T^(1.5)/(T+S).
        This function is automatically called whenever a new atmospheric model is set.

        Parameters
        ----------
        None

        Returns
        -------
        None
        """
        # Retrieve temperature T and set constants
        T = self.temperature
        B = 1.458e-6  # Kg/m/s/K^0.5
        S = 110.4  # K

        # Compute dynamic viscosity using u = B*T^(1.4)/(T+S) (See ISO2533)
        u = (B * T ** (1.5)) / (T + S)

        # Set new output for the calculated density
        u.setOutputs("Dynamic Viscosity (Pa s)")

        # Save calculated density
        self.dynamicViscosity = u

        return None

    def addWindGust(self, windGustX, windGustY):
        """Adds a function to the current stored wind profile, in order to
        simulate a wind gust.

        Parameters
        ----------
        windGustX : float, callable
            Callable, function of altitude, which will be added to the
            x velocity of the current stored wind profile. If float is given,
            it will be considered as a constant function in altitude.
        windGustY : float, callable
            Callable, function of altitude, which will be added to the
            y velocity of the current stored wind profile. If float is given,
            it will be considered as a constant function in altitude.

        Returns
        -------
        None
        """
        # Recalculate windVelocityX and windVelocityY
        self.windVelocityX = self.windVelocityX + windGustX
        self.windVelocityY = self.windVelocityY + windGustY

        # Reset windVelocityX and windVelocityY details
        self.windVelocityX.setInputs("Height (m)")
        self.windVelocityX.setOutputs("Wind Velocity X (m/s)")
        self.windVelocityY.setInputs("Height (m)")
        self.windVelocityY.setOutputs("Wind Velocity Y (m/s)")

        # Reset wind heading and velocity magnitude
        self.windHeading = Function(
            lambda h: (180 / np.pi)
            * np.arctan2(self.windVelocityX(h), self.windVelocityY(h))
            % 360,
            "Height (m)",
            "Wind Heading (degrees)",
            extrapolation="constant",
        )
        self.windSpeed = Function(
            lambda h: (self.windVelocityX(h) ** 2 + self.windVelocityY(h) ** 2) ** 0.5,
            "Height (m)",
            "Wind Speed (m/s)",
            extrapolation="constant",
        )

        return None

    def info(self):
        """Prints most important data and graphs available about the
        Environment.

        Parameters
        ----------
        None

        Return
        ------
        None
        """

        # All prints
        self.prints.all()

        # Plot graphs
        print("\n\nAtmospheric Model Plots")
        self.plots.atmospheric_model()

    def allInfo(self):
        """Prints out all data and graphs available about the Environment.

        Parameters
        ----------
        None

        Return
        ------
        None
        """

        self.prints.all()

        # Plot graphs
        self.plots.all()

        return None

    def allPlotInfoReturned(self):
        """Returns a dictionary with all plot information available about the Environment.

        Parameters
        ----------
        None

        Returns
        ------
        plotInfo : Dict
            Dict of data relevant to plot externally
        """
        grid = np.linspace(self.elevation, self.maxExpectedHeight)
        plotInfo = dict(
            grid=[i for i in grid],
            windSpeed=[self.windSpeed(i) for i in grid],
            windDirection=[self.windDirection(i) for i in grid],
            speedOfSound=[self.speedOfSound(i) for i in grid],
            density=[self.density(i) for i in grid],
            windVelX=[self.windVelocityX(i) for i in grid],
            windVelY=[self.windVelocityY(i) for i in grid],
            pressure=[self.pressure(i) / 100 for i in grid],
            temperature=[self.temperature(i) for i in grid],
        )
        if self.atmosphericModelType != "Ensemble":
            return plotInfo
        currentMember = self.ensembleMember
        # List for each ensemble
        plotInfo["ensembleWindVelocityX"] = []
        for i in range(self.numEnsembleMembers):
            self.selectEnsembleMember(i)
            plotInfo["ensembleWindVelocityX"].append(
                [self.windVelocityX(i) for i in grid]
            )
        plotInfo["ensembleWindVelocityY"] = []
        for i in range(self.numEnsembleMembers):
            self.selectEnsembleMember(i)
            plotInfo["ensembleWindVelocityY"].append(
                [self.windVelocityY(i) for i in grid]
            )
        plotInfo["ensembleWindSpeed"] = []
        for i in range(self.numEnsembleMembers):
            self.selectEnsembleMember(i)
            plotInfo["ensembleWindSpeed"].append([self.windSpeed(i) for i in grid])
        plotInfo["ensembleWindDirection"] = []
        for i in range(self.numEnsembleMembers):
            self.selectEnsembleMember(i)
            plotInfo["ensembleWindDirection"].append(
                [self.windDirection(i) for i in grid]
            )
        plotInfo["ensemblePressure"] = []
        for i in range(self.numEnsembleMembers):
            self.selectEnsembleMember(i)
            plotInfo["ensemblePressure"].append([self.pressure(i) for i in grid])
        plotInfo["ensembleTemperature"] = []
        for i in range(self.numEnsembleMembers):
            self.selectEnsembleMember(i)
            plotInfo["ensembleTemperature"].append([self.temperature(i) for i in grid])

        # Clean up
        self.selectEnsembleMember(currentMember)
        return plotInfo

    def allInfoReturned(self):
        """Returns as dicts all data available about the Environment.

        Parameters
        ----------
        None

        Returns
        ------
        info: Dict
            Information relevant about the Environment class.
        """

        # Dictionary creation, if not commented follows the SI
        info = dict(
            grav=self.g,
            launch_rail_length=self.rL,
            elevation=self.elevation,
            modelType=self.atmosphericModelType,
            modelTypeMaxExpectedHeight=self.maxExpectedHeight,
            windSpeed=self.windSpeed(self.elevation),
            windDirection=self.windDirection(self.elevation),
            windHeading=self.windHeading(self.elevation),
            surfacePressure=self.pressure(self.elevation) / 100,  # in hPa
            surfaceTemperature=self.temperature(self.elevation),
            surfaceAirDensity=self.density(self.elevation),
            surfaceSpeedOfSound=self.speedOfSound(self.elevation),
        )
        if self.date != None:
            info["launch_date"] = self.date.strftime("%Y-%d-%m %H:%M:%S")
        if self.lat != None and self.lon != None:
            info["lat"] = self.lat
            info["lon"] = self.lon
        if info["modelType"] in ["Forecast", "Reanalysis", "Ensemble"]:
            info["initDate"] = self.atmosphericModelInitDate.strftime(
                "%Y-%d-%m %H:%M:%S"
            )
            info["endDate"] = self.atmosphericModelEndDate.strftime("%Y-%d-%m %H:%M:%S")
            info["interval"] = self.atmosphericModelInterval
            info["initLat"] = self.atmosphericModelInitLat
            info["endLat"] = self.atmosphericModelEndLat
            info["initLon"] = self.atmosphericModelInitLon
            info["endLon"] = self.atmosphericModelEndLon
        if info["modelType"] == "Ensemble":
            info["numEnsembleMembers"] = self.numEnsembleMembers
            info["selectedEnsembleMember"] = self.ensembleMember
        return info

    def exportEnvironment(self, filename="environment"):
        """Export important attributes of Environment class so it can be used
        again in further siulations by using the customAtmosphere atmospheric
        model.
        Parameters
        ----------
        filename

        Return
        ------
        None
        """

        # TODO: in the future, allow the user to select which format will be used (json, csv, etc.). Default must be JSON.
        # TODO: add self.exportEnvDictionary to the documentation
        # TODO: find a way to documennt the workaround I've used on ma.getdata(self...
        self.exportEnvDictionary = {
            "railLength": self.rL,
            "gravity": self.g,
            "date": [self.date.year, self.date.month, self.date.day, self.date.hour],
            "latitude": self.lat,
            "longitude": self.lon,
            "elevation": self.elevation,
            "datum": self.datum,
            "timeZone": self.timeZone,
            "maxExpectedHeight": float(self.maxExpectedHeight),
            "atmosphericModelType": self.atmosphericModelType,
            "atmosphericModelFile": self.atmosphericModelFile,
            "atmosphericModelDict": self.atmosphericModelDict,
            "atmosphericModelPressureProfile": ma.getdata(
                self.pressure.getSource()
            ).tolist(),
            "atmosphericModelTemperatureProfile": ma.getdata(
                self.temperature.getSource()
            ).tolist(),
            "atmosphericModelWindVelocityXProfile": ma.getdata(
                self.windVelocityX.getSource()
            ).tolist(),
            "atmosphericModelWindVelocityYProfile": ma.getdata(
                self.windVelocityY.getSource()
            ).tolist(),
        }

        f = open(filename + ".json", "w")

        # write json object to file
        f.write(
            json.dumps(self.exportEnvDictionary, sort_keys=False, indent=4, default=str)
        )

        # close file
        f.close()
        print("Your Environment file was saved, check it out: " + filename + ".json")
        print(
            "You can use it in the future by using the customAtmosphere atmospheric model."
        )

        return None

    # Auxiliary functions - Geodesic Coordinates
    def geodesicToUtm(self, lat, lon, datum):
        """Function which converts geodetic coordinates, i.e. lat/lon, to UTM
        projection coordinates. Can be used only for latitudes between -80.00°
        and 84.00°

        Parameters
        ----------
        lat : float
            The latitude coordinates of the point of analysis, must be contained
            between -80.00° and 84.00°
        lon : float
            The longitude coordinates of the point of analysis, must be contained
            between -180.00° and 180.00°
        datum : string
            The desired reference ellipsoide model, the following options are
            available: "SAD69", "WGS84", "NAD83", and "SIRGAS2000". The default
            is "SIRGAS2000", then this model will be used if the user make some
            typing mistake

        Returns
        -------
        x: float
            East coordinate, always positive
        y:
            North coordinate, always positive
        utmZone: int
            The number of the UTM zone of the point of analysis, can vary between
            1 and 60
        utmLetter: string
            The letter of the UTM zone of the point of analysis, can vary between
            C and X, omitting the letters "I" and "O"
        hemis: string
            Returns "S" for southern hemisphere and "N" for Northern hemisphere
        EW: string
            Returns "W" for western hemisphere and "E" for eastern hemisphere
        """

        # Calculate the central meridian of UTM zone
        if lon != 0:
            signal = lon / abs(lon)
            if signal > 0:
                aux = lon - 3
                aux = aux * signal
                div = aux // 6
                lon_mc = div * 6 + 3
                EW = "E"
            else:
                aux = lon + 3
                aux = aux * signal
                div = aux // 6
                lon_mc = (div * 6 + 3) * signal
                EW = "W"
        else:
            lon_mc = 3
            EW = "W|E"

        # Select the desired datum (i.e. the ellipsoid parameters)
        if datum == "SAD69":
            semiMajorAxis = 6378160.0
            flattening = 1 / 298.25
        elif datum == "WGS84":
            semiMajorAxis = 6378137.0
            flattening = 1 / 298.257223563
        elif datum == "NAD83":
            semiMajorAxis = 6378137.0
            flattening = 1 / 298.257024899
        else:
            # SIRGAS2000
            semiMajorAxis = 6378137.0
            flattening = 1 / 298.257223563

        # Evaluate the hemisphere and determine the N coordinate at the Equator
        if lat < 0:
            N0 = 10000000
            hemis = "S"
        else:
            N0 = 0
            hemis = "N"

        # Convert the input lat and lon to radians
        lat = lat * np.pi / 180
        lon = lon * np.pi / 180
        lon_mc = lon_mc * np.pi / 180

        # Evaluate reference parameters
        K0 = 1 - 1 / 2500
        e2 = 2 * flattening - flattening**2
        e2lin = e2 / (1 - e2)

        # Evaluate auxiliary parameters
        A = e2 * e2
        B = A * e2
        C = np.sin(2 * lat)
        D = np.sin(4 * lat)
        E = np.sin(6 * lat)
        F = (1 - e2 / 4 - 3 * A / 64 - 5 * B / 256) * lat
        G = (3 * e2 / 8 + 3 * A / 32 + 45 * B / 1024) * C
        H = (15 * A / 256 + 45 * B / 1024) * D
        I = (35 * B / 3072) * E

        # Evaluate other reference parameters
        n = semiMajorAxis / ((1 - e2 * (np.sin(lat) ** 2)) ** 0.5)
        t = np.tan(lat) ** 2
        c = e2lin * (np.cos(lat) ** 2)
        ag = (lon - lon_mc) * np.cos(lat)
        m = semiMajorAxis * (F - G + H - I)

        # Evaluate new auxiliary parameters
        J = (1 - t + c) * ag * ag * ag / 6
        K = (5 - 18 * t + t * t + 72 * c - 58 * e2lin) * (ag**5) / 120
        L = (5 - t + 9 * c + 4 * c * c) * ag * ag * ag * ag / 24
        M = (61 - 58 * t + t * t + 600 * c - 330 * e2lin) * (ag**6) / 720

        # Evaluate the final coordinates
        x = 500000 + K0 * n * (ag + J + K)
        y = N0 + K0 * (m + n * np.tan(lat) * (ag * ag / 2 + L + M))

        # Convert the output lat and lon to degrees
        lat = lat * 180 / np.pi
        lon = lon * 180 / np.pi
        lon_mc = lon_mc * 180 / np.pi

        # Calculate the UTM zone number
        utmZone = int((lon_mc + 183) / 6)

        # Calculate the UTM zone letter
        letters = "CDEFGHJKLMNPQRSTUVWXX"
        utmLetter = letters[int(80 + lat) >> 3]

        return x, y, utmZone, utmLetter, hemis, EW

    def utmToGeodesic(self, x, y, utmZone, hemis, datum):
        """Function to convert UTM coordinates to geodesic coordinates
        (i.e. latitude and longitude). The latitude should be between -80°
        and 84°

        Parameters
        ----------
        x : float
            East UTM coordinate in meters
        y : float
            North UTM coordinate in meters
        utmZone : int
            The number of the UTM zone of the point of analysis, can vary between
            1 and 60
        hemis : string
            Equals to "S" for southern hemisphere and "N" for Northern hemisphere
        datum : string
            The desired reference ellipsoide model, the following options are
            available: "SAD69", "WGS84", "NAD83", and "SIRGAS2000". The default
            is "SIRGAS2000", then this model will be used if the user make some
            typing mistake

        Returns
        -------
        lat: float
            latitude of the analysed point
        lon: float
            latitude of the analysed point
        """

        if hemis == "N":
            y = y + 10000000

        # Calculate the Central Meridian from the UTM zone number
        centralMeridian = utmZone * 6 - 183  # degrees

        # Select the desired datum
        if datum == "SAD69":
            semiMajorAxis = 6378160.0
            flattening = 1 / 298.25
        elif datum == "WGS84":
            semiMajorAxis = 6378137.0
            flattening = 1 / 298.257223563
        elif datum == "NAD83":
            semiMajorAxis = 6378137.0
            flattening = 1 / 298.257024899
        else:
            # SIRGAS2000
            semiMajorAxis = 6378137.0
            flattening = 1 / 298.257223563

        # Calculate reference values
        K0 = 1 - 1 / 2500
        e2 = 2 * flattening - flattening**2
        e2lin = e2 / (1 - e2)
        e1 = (1 - (1 - e2) ** 0.5) / (1 + (1 - e2) ** 0.5)

        # Calculate auxiliary values
        A = e2 * e2
        B = A * e2
        C = e1 * e1
        D = e1 * C
        E = e1 * D

        m = (y - 10000000) / K0
        mi = m / (semiMajorAxis * (1 - e2 / 4 - 3 * A / 64 - 5 * B / 256))

        # Calculate other auxiliary values
        F = (3 * e1 / 2 - 27 * D / 32) * np.sin(2 * mi)
        G = (21 * C / 16 - 55 * E / 32) * np.sin(4 * mi)
        H = (151 * D / 96) * np.sin(6 * mi)

        lat1 = mi + F + G + H
        c1 = e2lin * (np.cos(lat1) ** 2)
        t1 = np.tan(lat1) ** 2
        n1 = semiMajorAxis / ((1 - e2 * (np.sin(lat1) ** 2)) ** 0.5)
        quoc = (1 - e2 * np.sin(lat1) * np.sin(lat1)) ** 3
        r1 = semiMajorAxis * (1 - e2) / (quoc**0.5)
        d = (x - 500000) / (n1 * K0)

        # Calculate other auxiliary values
        I = (5 + 3 * t1 + 10 * c1 - 4 * c1 * c1 - 9 * e2lin) * d * d * d * d / 24
        J = (
            (61 + 90 * t1 + 298 * c1 + 45 * t1 * t1 - 252 * e2lin - 3 * c1 * c1)
            * (d**6)
            / 720
        )
        K = d - (1 + 2 * t1 + c1) * d * d * d / 6
        L = (
            (5 - 2 * c1 + 28 * t1 - 3 * c1 * c1 + 8 * e2lin + 24 * t1 * t1)
            * (d**5)
            / 120
        )

        # Finally calculate the coordinates in lat/lot
        lat = lat1 - (n1 * np.tan(lat1) / r1) * (d * d / 2 - I + J)
        lon = centralMeridian * np.pi / 180 + (K + L) / np.cos(lat1)

        # Convert final lat/lon to Degrees
        lat = lat * 180 / np.pi
        lon = lon * 180 / np.pi

        return lat, lon

    def calculateEarthRadius(self, lat, datum):
        """Simple function to calculate the Earth Radius at a specific latitude
        based on ellipsoidal reference model (datum). The earth radius here is
        assumed as the distance between the ellipsoid's center of gravity and a
        point on ellipsoid surface at the desired
        Pay attention: The ellipsoid is an approximation for the earth model and
        will obviously output an estimate of the perfect distance between earth's
        relief and its center of gravity.

        Parameters
        ----------
        lat : float
            latitude in which the Earth radius will be calculated
        datum : string
            The desired reference ellipsoide model, the following options are
            available: "SAD69", "WGS84", "NAD83", and "SIRGAS2000". The default
            is "SIRGAS2000", then this model will be used if the user make some
            typing mistake

        Returns
        -------
        float:
            Earth Radius at the desired latitude in meters
        """
        # Select the desired datum (i.e. the ellipsoid parameters)
        if datum == "SAD69":
            semiMajorAxis = 6378160.0
            flattening = 1 / 298.25
        elif datum == "WGS84":
            semiMajorAxis = 6378137.0
            flattening = 1 / 298.257223563
        elif datum == "NAD83":
            semiMajorAxis = 6378137.0
            flattening = 1 / 298.257024899
        else:
            # SIRGAS2000
            semiMajorAxis = 6378137.0
            flattening = 1 / 298.257223563

        # Calculate the semi minor axis length
        # semiMinorAxis = semiMajorAxis - semiMajorAxis*(flattening**(-1))
        semiMinorAxis = semiMajorAxis * (1 - flattening)

        # Convert latitude to radians
        lat = lat * np.pi / 180

        # Calculate the Earth Radius in meters
        eRadius = np.sqrt(
            (
                (np.cos(lat) * (semiMajorAxis**2)) ** 2
                + (np.sin(lat) * (semiMinorAxis**2)) ** 2
            )
            / ((np.cos(lat) * semiMajorAxis) ** 2 + (np.sin(lat) * semiMinorAxis) ** 2)
        )

        # Convert latitude to degress
        lat = lat * 180 / np.pi

        return eRadius

    def decimalDegressToArcSeconds(self, angle):
        """Function to convert an angle in decimal degrees to deg/min/sec.
         Converts (°) to (° ' ")

        Parameters
        ----------
        angle : float
            The angle that you need convert to deg/min/sec. Must be given in
            decimal degrees.

        Returns
        -------
        deg: float
            The degrees.
        min: float
            The arc minutes. 1 arc-minute = (1/60)*degree
        sec: float
            The arc Seconds. 1 arc-second = (1/3600)*degree
        """

        if angle < 0:
            signal = -1
        else:
            signal = 1

        deg = (signal * angle) // 1
        min = abs(signal * angle - deg) * 60 // 1
        sec = abs((signal * angle - deg) * 60 - min) * 60
        # print("The angle {:f} is equals to {:.0f}º {:.0f}' {:.3f}'' ".format(
        #    angle, signal*deg, min, sec
        # ))

        return deg, min, sec<|MERGE_RESOLUTION|>--- conflicted
+++ resolved
@@ -18,14 +18,8 @@
 import pytz
 import requests
 
-<<<<<<< HEAD
 from .plots.environment_plots import _EnvironmentPlots
 from .prints.environment_prints import _EnvironmentPrints
-
-=======
-from .prints.environment_prints import _EnvironmentPrints
-from .plots.environment_plots import _EnvironmentPlots
->>>>>>> eaf508fe
 
 try:
     import netCDF4
@@ -3048,8 +3042,6 @@
         """
 
         self.prints.all()
-
-        # Plot graphs
         self.plots.all()
 
         return None
