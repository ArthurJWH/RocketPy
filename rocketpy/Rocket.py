# -*- coding: utf-8 -*-

__author__ = "Giovani Hidalgo Ceotto, Franz Masatoshi Yuri, Mateus Stano Junqueira, Kaleb Ramos Wanderley, Calebe Gomes Teles, Matheus Doretto"
__copyright__ = "Copyright 20XX, RocketPy Team"
__license__ = "MIT"

import warnings
from inspect import getsourcelines
from collections import namedtuple
from inspect import getsourcelines

import numpy as np

from .Function import Function
from .Parachute import Parachute
from .AeroSurfaces import NoseCone, TrapezoidalFins, EllipticalFins, Tail


class Rocket:

    """Keeps all rocket and parachute information.

    Attributes
    ----------
        Geometrical attributes:
        Rocket.radius : float
            Rocket's largest radius in meters.
        Rocket.area : float
            Rocket's circular cross section largest frontal area in squared
            meters.
        Rocket.distanceRocketNozzle : float
            Distance between rocket's center of mass, without propellant,
            to the exit face of the nozzle, in meters. Always positive.
        Rocket.distanceRocketPropellant : float
            Distance between rocket's center of mass, without propellant,
            to the motor reference point, which for solid and hybrid motors
            is the center of mass of solid propellant, in meters. Always positive.

        Mass and Inertia attributes:
        Rocket.mass : float
            Rocket's mass without propellant in kg.
        Rocket.inertiaI : float
            Rocket's moment of inertia, without propellant, with respect to
            to an axis perpendicular to the rocket's axis of cylindrical
            symmetry, in kg*m^2.
        Rocket.inertiaZ : float
            Rocket's moment of inertia, without propellant, with respect to
            the rocket's axis of cylindrical symmetry, in kg*m^2.
        Rocket.centerOfMass : Function
            Distance of the rocket's center of mass, including propellant,
            to rocket's center of mass without propellant, in meters.
            Expressed as a function of time.
        Rocket.reducedMass : Function
            Function of time expressing the reduced mass of the rocket,
            defined as the product of the propellant mass and the mass
            of the rocket without propellant, divided by the sum of the
            propellant mass and the rocket mass.
        Rocket.totalMass : Function
            Function of time expressing the total mass of the rocket,
            defined as the sum of the propellant mass and the rocket
            mass without propellant.
        Rocket.thrustToWeight : Function
            Function of time expressing the motor thrust force divided by rocket
            weight. The gravitational acceleration is assumed as 9.80665 m/s^2.

        Eccentricity attributes:
        Rocket.cpEccentricityX : float
            Center of pressure position relative to center of mass in the x
            axis, perpendicular to axis of cylindrical symmetry, in meters.
        Rocket.cpEccentricityY : float
            Center of pressure position relative to center of mass in the y
            axis, perpendicular to axis of cylindrical symmetry, in meters.
        Rocket.thrustEccentricityY : float
            Thrust vector position relative to center of mass in the y
            axis, perpendicular to axis of cylindrical symmetry, in meters.
        Rocket.thrustEccentricityX : float
            Thrust vector position relative to center of mass in the x
            axis, perpendicular to axis of cylindrical symmetry, in meters.

        Aerodynamic attributes
        Rocket.aerodynamicSurfaces : list
            List of aerodynamic surfaces of the rocket.
        Rocket.staticMargin : float
            Float value corresponding to rocket static margin when
            loaded with propellant in units of rocket diameter or
            calibers.
        Rocket.powerOffDrag : Function
            Rocket's drag coefficient as a function of Mach number when the
            motor is off.
        Rocket.powerOnDrag : Function
            Rocket's drag coefficient as a function of Mach number when the
            motor is on.

        Motor attributes:
        Rocket.motor : Motor
            Rocket's motor. See Motor class for more details.
    """

    def __init__(
        self,
        motor,
        mass,
        inertiaI,
        inertiaZ,
        radius,
        distanceRocketNozzle,
        distanceRocketPropellant,
        powerOffDrag,
        powerOnDrag,
    ):
        """Initializes Rocket class, process inertial, geometrical and
        aerodynamic parameters.

        Parameters
        ----------
        motor : Motor
            Motor used in the rocket. See Motor class for more information.
        mass : int, float
            Unloaded rocket total mass (without propellant) in kg.
        inertiaI : int, float
            Unloaded rocket lateral (perpendicular to axis of symmetry)
            moment of inertia (without propellant) in kg m^2.
        inertiaZ : int, float
            Unloaded rocket axial moment of inertia (without propellant)
            in kg m^2.
        radius : int, float
            Rocket largest outer radius in meters.
        distanceRocketNozzle : int, float
            Distance from rocket's unloaded center of mass to nozzle outlet,
            in meters. Generally negative, meaning a negative position in the
            z axis which has an origin in the rocket's center of mass (without
            propellant) and points towards the nose cone.
        distanceRocketPropellant : int, float
            Distance from rocket's unloaded center of mass to the motor reference
            point, which for solid and hybrid motor the is the center of mass of
            solid propellant, in meters. Generally negative, meaning a negative
            position in the z axis which has an origin in the rocket's center of
            mass (with out propellant) and points towards the nose cone.
        powerOffDrag : int, float, callable, string, array
            Rocket's drag coefficient when the motor is off. Can be given as an
            entry to the Function class. See help(Function) for more
            information. If int or float is given, it is assumed constant. If
            callable, string or array is given, it must be a function of Mach
            number only.
        powerOnDrag : int, float, callable, string, array
            Rocket's drag coefficient when the motor is on. Can be given as an
            entry to the Function class. See help(Function) for more
            information. If int or float is given, it is assumed constant. If
            callable, string or array is given, it must be a function of Mach
            number only.

        Returns
        -------
        None
        """
        # Define rocket inertia attributes in SI units
        self.mass = mass
        self.inertiaI = inertiaI
        self.inertiaZ = inertiaZ
        self.centerOfMass = (
            (distanceRocketPropellant - motor.zCM) * motor.mass / (mass + motor.mass)
        )

        # Define rocket geometrical parameters in SI units
        self.radius = radius
        self.area = np.pi * self.radius**2

        # Center of mass distance to points of interest
        self.distanceRocketNozzle = distanceRocketNozzle
        self.distanceRocketPropellant = distanceRocketPropellant

        # Eccentricity data initialization
        self.cpEccentricityX = 0
        self.cpEccentricityY = 0
        self.thrustEccentricityY = 0
        self.thrustEccentricityX = 0

        # Parachute data initialization
        self.parachutes = []

        # Rail button data initialization
        self.railButtons = None

        # Aerodynamic data initialization
        self.aerodynamicSurfaces = []
        self.cpPosition = 0
        self.staticMargin = Function(
            lambda x: 0, inputs="Time (s)", outputs="Static Margin (c)"
        )

        # Define aerodynamic drag coefficients
        self.powerOffDrag = Function(
            powerOffDrag,
            "Mach Number",
            "Drag Coefficient with Power Off",
            "linear",
            "constant",
        )
        self.powerOnDrag = Function(
            powerOnDrag,
            "Mach Number",
            "Drag Coefficient with Power On",
            "linear",
            "constant",
        )

        # Define motor to be used
        self.motor = motor

        # Important dynamic inertial quantities
        self.reducedMass = None
        self.totalMass = None

        # Calculate dynamic inertial quantities
        self.evaluateReducedMass()
        self.evaluateTotalMass()
        self.thrustToWeight = self.motor.thrust / (9.80665 * self.totalMass)
        self.thrustToWeight.setInputs("Time (s)")
        self.thrustToWeight.setOutputs("Thrust/Weight")

        # Evaluate static margin (even though no aerodynamic surfaces are present yet)
        self.evaluateStaticMargin()

        return None

    def evaluateReducedMass(self):
        """Calculates and returns the rocket's total reduced mass. The
        reduced mass is defined as the product of the propellant mass
        and the mass of the rocket without propellant, divided by the
        sum of the propellant mass and the rocket mass. The function
        returns an object of the Function class and is defined as a
        function of time.

        Parameters
        ----------
        None

        Returns
        -------
        self.reducedMass : Function
            Function of time expressing the reduced mass of the rocket,
            defined as the product of the propellant mass and the mass
            of the rocket without propellant, divided by the sum of the
            propellant mass and the rocket mass.
        """
        # Make sure there is a motor associated with the rocket
        if self.motor is None:
            print("Please associate this rocket with a motor!")
            return False

        # Retrieve propellant mass as a function of time
        motorMass = self.motor.mass

        # Retrieve constant rocket mass without propellant
        mass = self.mass

        # Calculate reduced mass
        self.reducedMass = motorMass * mass / (motorMass + mass)
        self.reducedMass.setOutputs("Reduced Mass (kg)")

        # Return reduced mass
        return self.reducedMass

    def evaluateTotalMass(self):
        """Calculates and returns the rocket's total mass. The total
        mass is defined as the sum of the propellant mass and the
        rocket mass without propellant. The function returns an object
        of the Function class and is defined as a function of time.

        Parameters
        ----------
        None

        Returns
        -------
        self.totalMass : Function
            Function of time expressing the total mass of the rocket,
            defined as the sum of the propellant mass and the rocket
            mass without propellant.
        """
        # Make sure there is a motor associated with the rocket
        if self.motor is None:
            print("Please associate this rocket with a motor!")
            return False

        # Calculate total mass by summing up propellant and dry mass
        self.totalMass = self.mass + self.motor.mass
        self.totalMass.setOutputs("Total Mass (Rocket + Propellant) (kg)")

        # Return total mass
        return self.totalMass

    def evaluateStaticMargin(self):
        """Calculates and returns the rocket's static margin when
        loaded with propellant. The static margin is saved and returned
        in units of rocket diameter or calibers. This function also calculates
        the rocket center of pressure and total lift coefficients.

        Parameters
        ----------
        None

        Returns
        -------
        self.staticMargin : float
            Float value corresponding to rocket static margin when
            loaded with propellant in units of rocket diameter or
            calibers.
        """
        # Initialize total lift coefficient derivative and center of pressure
        self.totalLiftCoeffDer = 0
        self.cpPosition = 0

        # Calculate total lift coefficient derivative and center of pressure
        if len(self.aerodynamicSurfaces) > 0:
            for aerodynamicSurface in self.aerodynamicSurfaces:
                self.totalLiftCoeffDer += Function(
                    lambda alpha: aerodynamicSurface.cl(alpha, 0)
                ).differentiate(x=1e-2, dx=1e-3)
                self.cpPosition += (
                    Function(
                        lambda alpha: aerodynamicSurface.cl(alpha, 0)
                    ).differentiate(x=1e-2, dx=1e-3)
                    * aerodynamicSurface.cp[2]
                )
            self.cpPosition /= self.totalLiftCoeffDer

        # Calculate static margin
        self.staticMargin = (self.centerOfMass - self.cpPosition) / (2 * self.radius)
        self.staticMargin.setInputs("Time (s)")
        self.staticMargin.setOutputs("Static Margin (c)")
        self.staticMargin.setDiscrete(
            lower=0, upper=self.motor.burnOutTime, samples=200
        )

        # Return self
        return self

    def addTail(
        self, topRadius, bottomRadius, length, distanceToCM, radius=None, name="Tail"
    ):
        """Create a new tail or rocket diameter change, storing its
        parameters as part of the aerodynamicSurfaces list. Its
        parameters are the axial position along the rocket and its
        derivative of the coefficient of lift in respect to angle of
        attack.
        Parameters
        ----------
        topRadius : int, float
            Tail top radius in meters, considering positive direction
            from center of mass to nose cone.
        bottomRadius : int, float
            Tail bottom radius in meters, considering positive direction
            from center of mass to nose cone.
        length : int, float
            Tail length or height in meters. Must be a positive value.
        distanceToCM : int, float
            Tail position relative to rocket unloaded center of mass,
            considering positive direction from center of mass to nose
            cone. Consider the point belonging to the tail which is
            closest to the unloaded center of mass to calculate
            distance.
        Returns
        -------
        cl : Function
            Function of the angle of attack (Alpha) and the mach number
            (Mach) expressing the tail's lift coefficient. The inputs
            are the angle of attack (in radians) and the mach number.
            The output is the tail's lift coefficient. In the current
            implementation, the tail's lift coefficient does not vary
            with mach.
        self : Rocket
            Object of the Rocket class.
        """
<<<<<<< HEAD
=======
        # Save parameters for Dispersion
        self.tailTopRadius = topRadius
        self.tailBottomRadius = bottomRadius
        self.tailLength = length
        self.tailDistanceToCM = distanceToCM
        # Calculate ratio between top and bottom radius
        r = topRadius / bottomRadius
>>>>>>> d86ff18a

        # Modify reference radius if not provided
        radius = self.radius if radius is None else radius

        # Create new tail as an object of the Tail class
        tail = Tail(topRadius, bottomRadius, length, distanceToCM, radius, name)

        # Add tail to aerodynamic surfaces list
        self.aerodynamicSurfaces.append(tail)

        # Refresh static margin calculation
        self.evaluateStaticMargin()

        # Return self
        return self.aerodynamicSurfaces[-1]

    def addNose(self, length, kind, distanceToCM, name="Nose Cone"):
        """Creates a nose cone, storing its parameters as part of the
        aerodynamicSurfaces list. Its parameters are the axial position
        along the rocket and its derivative of the coefficient of lift
        in respect to angle of attack.


        Parameters
        ----------
        length : int, float
            Nose cone length or height in meters. Must be a positive
            value.
        kind : string
            Nose cone type. Von Karman, conical, ogive, and lvhaack are
            supported.
        distanceToCM : int, float
            Nose cone position relative to rocket unloaded center of
            mass, considering positive direction from center of mass to
            nose cone. Consider the center point belonging to the nose
            cone base to calculate distance.
        name : string
            Nose cone name. Default is "Nose Cone".

        Returns
        -------
        cl : Function
            Function of the angle of attack (Alpha) and the mach number
            (Mach) expressing the nose cone's lift coefficient. The inputs
            are the angle of attack (in radians) and the mach number.
            The output is the nose cone's lift coefficient. In the current
            implementation, the nose cone's lift coefficient does not vary
            with mach
        self : Rocket
            Object of the Rocket class.
        """
<<<<<<< HEAD
        # Create a nose as an object of NoseCone class
        nose = NoseCone(length, kind, distanceToCM, self.radius, name)
        # Add nose to the list of aerodynamic surfaces
=======

        # Save parameters for Dispersion
        self.noseLength = length
        self.noseKind = kind
        self.noseDistanceToCM = distanceToCM

        # Analyze type
        if kind == "conical":
            k = 1 - 1 / 3
        elif kind == "ogive":
            k = 1 - 0.534
        elif kind == "lvhaack":
            k = 1 - 0.437
        else:
            k = 0.5
        # Calculate cp position relative to cm
        cpz = distanceToCM + np.sign(distanceToCM) * k * length

        # Calculate clalpha
        clalpha = 2
        cl = Function(
            lambda alpha, mach: clalpha * alpha,
            ["Alpha (rad)", "Mach"],
            "Cl",
        )

        # Store values
        nose = {"cp": (0, 0, cpz), "cl": cl, "name": "Nose Cone"}
>>>>>>> d86ff18a
        self.aerodynamicSurfaces.append(nose)

        # Refresh static margin calculation
        self.evaluateStaticMargin()

        # Return self
        return self.aerodynamicSurfaces[-1]

    def addFins(self, *args, **kwargs):
        """See Rocket.addTrapezoidalFins for documentation.
        This method is set to be deprecated in version 1.0.0 and fully removed
        by version 2.0.0. Use Rocket.addTrapezoidalFins instead. It keeps the
        same arguments and signature."""
        warnings.warn(
            "This method is set to be deprecated in version 1.0.0 and fully "
            "removed by version 2.0.0. Use Rocket.addTrapezoidalFins instead",
            PendingDeprecationWarning,
        )
        return self.addTrapezoidalFins(*args, **kwargs)

    def addTrapezoidalFins(
        self,
        n,
        rootChord,
        tipChord,
        span,
        distanceToCM,
        cantAngle=0,
        sweepLength=None,
        sweepAngle=None,
        radius=None,
        airfoil=None,
        name="Fins",
    ):
        """Create a trapezoidal fin set, storing its parameters as part of the
        aerodynamicSurfaces list. Its parameters are the axial position
        along the rocket and its derivative of the coefficient of lift
        in respect to angle of attack.
        Parameters
        ----------
        n : int
            Number of fins, from 2 to infinity.
        span : int, float
            Fin span in meters.
        rootChord : int, float
            Fin root chord in meters.
        tipChord : int, float
            Fin tip chord in meters.
        distanceToCM : int, float
            Fin set position relative to rocket unloaded center of
            mass, considering positive direction from center of mass to
            nose cone. Consider the center point belonging to the top
            of the fins to calculate distance.
        cantAngle : int, float, optional
            Fins cant angle with respect to the rocket centerline. Must
            be given in degrees.
        sweepLength : int, float, optional
            Fins sweep length in meters. By sweep length, understand the axial distance
            between the fin root leading edge and the fin tip leading edge measured
            parallel to the rocket centerline. If not given, the sweep length is
            assumed to be equal the root chord minus the tip chord, in which case the
            fin is a right trapezoid with its base perpendicular to the rocket's axis.
            Cannot be used in conjunction with sweepAngle.
        sweepAngle : int, float, optional
            Fins sweep angle with respect to the rocket centerline. Must
            be given in degrees. If not given, the sweep angle is automatically
            calculated, in which case the fin is assumed to be a right trapezoid with
            its base perpendicular to the rocket's axis.
            Cannot be used in conjunction with sweepLength.
        radius : int, float, optional
            Reference radius to calculate lift coefficient. If None, which
            is default, use rocket radius. Otherwise, enter the radius
            of the rocket in the section of the fins, as this impacts
            its lift coefficient.
        airfoil : tuple, optional
            Default is null, in which case fins will be treated as flat plates.
            Otherwise, if tuple, fins will be considered as airfoils. The
            tuple's first item specifies the airfoil's lift coefficient
            by angle of attack and must be either a .csv, .txt, ndarray
            or callable. The .csv and .txt files must contain no headers
            and the first column must specify the angle of attack, while
            the second column must specify the lift coefficient. The
            ndarray should be as [(x0, y0), (x1, y1), (x2, y2), ...]
            where x0 is the angle of attack and y0 is the lift coefficient.
            If callable, it should take an angle of attack as input and
            return the lift coefficient at that angle of attack.
            The tuple's second item is the unit of the angle of attack,
            accepting either "radians" or "degrees".
        Returns
        -------
        cl : Function
            Function of the angle of attack (Alpha) and the mach number
            (Mach) expressing the fin's lift coefficient. The inputs
            are the angle of attack (in radians) and the mach number.
            The output is the fin's lift coefficient.
        self : Rocket
            Object of the Rocket class.
        """
<<<<<<< HEAD
=======

        # Save parameters for Dispersion
        self.numberOfFins = n
        self.finRadius = radius
        self.finAirfoil = airfoil

        # Retrieves and convert basic geometrical parameters
        Cr, Ct = rootChord, tipChord
        s = span
        radius = self.radius if radius is None else radius
        cantAngleRad = np.radians(cantAngle)

        # Check if sweep angle or sweep length is given
        if sweepLength is not None and sweepAngle is not None:
            raise ValueError("Cannot use sweepLength and sweepAngle together")
        elif sweepAngle is not None:
            sweepLength = np.tan(sweepAngle * np.pi / 180) * span
        elif sweepLength is None:
            sweepLength = Cr - Ct
        else:
            # Sweep length is given
            pass

        # Compute auxiliary geometrical parameters
        d = 2 * radius
        Aref = np.pi * radius**2
        Yr = Cr + Ct
        Af = Yr * s / 2  # Fin area
        AR = 2 * s**2 / Af  # Fin aspect ratio
        gamma_c = np.arctan(
            (sweepLength + 0.5 * Ct - 0.5 * Cr) / (span)
        )  # Mid chord angle
        Yma = (s / 3) * (Cr + 2 * Ct) / Yr  # Span wise coord of mean aero chord

        rollGeometricalConstant = (
            (Cr + 3 * Ct) * s**3
            + 4 * (Cr + 2 * Ct) * radius * s**2
            + 6 * (Cr + Ct) * s * radius**2
        ) / 12

        # Center of pressure position relative to CDM (center of dry mass)
        cpz = distanceToCM + np.sign(distanceToCM) * (
            (sweepLength / 3) * ((Cr + 2 * Ct) / (Cr + Ct))
            + (1 / 6) * (Cr + Ct - Cr * Ct / (Cr + Ct))
        )
>>>>>>> d86ff18a

        # Modify radius if not given, use rocket radius, otherwise use given.
        radius = radius if radius is not None else self.radius

        # Create a fin set as an object of TrapezoidalFins class
        finSet = TrapezoidalFins(
            n,
            rootChord,
            tipChord,
            span,
            distanceToCM,
            radius,
            cantAngle,
            sweepLength,
            sweepAngle,
            airfoil,
            name,
        )

        # Add fin set to the list of aerodynamic surfaces
        self.aerodynamicSurfaces.append(finSet)

        # Refresh static margin calculation
        self.evaluateStaticMargin()

        # Return the created aerodynamic surface
        return self.aerodynamicSurfaces[-1]

    def addEllipticalFins(
        self,
        n,
        rootChord,
        span,
        distanceToCM,
        cantAngle=0,
        radius=None,
        airfoil=None,
        name="Fins",
    ):
        """Create an elliptical fin set, storing its parameters as part of the
        aerodynamicSurfaces list. Its parameters are the axial position
        along the rocket and its derivative of the coefficient of lift
        in respect to angle of attack.
        Parameters
        ----------
        type: string
            Type of fin selected to the rocket. Must be either "trapezoid"
            or "elliptical".
        span : int, float
            Fin span in meters.
        rootChord : int, float
            Fin root chord in meters.
        n : int
            Number of fins, from 2 to infinity.
        distanceToCM : int, float
            Fin set position relative to rocket unloaded center of
            mass, considering positive direction from center of mass to
            nose cone. Consider the center point belonging to the top
            of the fins to calculate distance.
        cantAngle : int, float, optional
            Fins cant angle with respect to the rocket centerline. Must
            be given in degrees.
        radius : int, float, optional
            Reference radius to calculate lift coefficient. If None, which
            is default, use rocket radius. Otherwise, enter the radius
            of the rocket in the section of the fins, as this impacts
            its lift coefficient.
        airfoil : tuple, optional
            Default is null, in which case fins will be treated as flat plates.
            Otherwise, if tuple, fins will be considered as airfoils. The
            tuple's first item specifies the airfoil's lift coefficient
            by angle of attack and must be either a .csv, .txt, ndarray
            or callable. The .csv and .txt files must contain no headers
            and the first column must specify the angle of attack, while
            the second column must specify the lift coefficient. The
            ndarray should be as [(x0, y0), (x1, y1), (x2, y2), ...]
            where x0 is the angle of attack and y0 is the lift coefficient.
            If callable, it should take an angle of attack as input and
            return the lift coefficient at that angle of attack.
            The tuple's second item is the unit of the angle of attack,
            accepting either "radians" or "degrees".
        Returns
        -------
        cl : Function
            Function of the angle of attack (Alpha) and the mach number
            (Mach) expressing the fin's lift coefficient. The inputs
            are the angle of attack (in radians) and the mach number.
            The output is the fin's lift coefficient.
        self : Rocket
            Object of the Rocket class.
        """

        # Modify radius if not given, use rocket radius, otherwise use given.
        radius = radius if radius is not None else self.radius

        # Create a fin set as an object of EllipticalFins class
        finSet = EllipticalFins(
            n, rootChord, span, distanceToCM, radius, cantAngle, airfoil, name
        )

        # Add fin set to the list of aerodynamic surfaces
        self.aerodynamicSurfaces.append(finSet)

        # Refresh static margin calculation
        self.evaluateStaticMargin()

        # Return self
        return self.aerodynamicSurfaces[-1]

    def addParachute(
        self, name, CdS, trigger, samplingRate=100, lag=0, noise=(0, 0, 0)
    ):
        """Creates a new parachute, storing its parameters such as
        opening delay, drag coefficients and trigger function.

        Parameters
        ----------
        name : string
            Parachute name, such as drogue and main. Has no impact in
            simulation, as it is only used to display data in a more
            organized matter.
        CdS : float
            Drag coefficient times reference area for parachute. It is
            used to compute the drag force exerted on the parachute by
            the equation F = ((1/2)*rho*V^2)*CdS, that is, the drag
            force is the dynamic pressure computed on the parachute
            times its CdS coefficient. Has units of area and must be
            given in squared meters.
        trigger : function
            Function which defines if the parachute ejection system is
            to be triggered. It must take as input the freestream
            pressure in pascal and the state vector of the simulation,
            which is defined by [x, y, z, vx, vy, vz, e0, e1, e2, e3, wx, wy, wz].
            It will be called according to the sampling rate given next.
            It should return True if the parachute ejection system is
            to be triggered and False otherwise.
        samplingRate : float, optional
            Sampling rate in which the trigger function works. It is used to
            simulate the refresh rate of onboard sensors such as barometers.
            Default value is 100. Value must be given in hertz.
        lag : float, optional
            Time between the parachute ejection system is triggered and the
            parachute is fully opened. During this time, the simulation will
            consider the rocket as flying without a parachute. Default value
            is 0. Must be given in seconds.
        noise : tuple, list, optional
            List in the format (mean, standard deviation, time-correlation).
            The values are used to add noise to the pressure signal which is
            passed to the trigger function. Default value is (0, 0, 0). Units
            are in pascal.

        Returns
        -------
        parachute : Parachute
            Parachute  containing trigger, samplingRate, lag, CdS, noise
            and name. Furthermore, it stores cleanPressureSignal,
            noiseSignal and noisyPressureSignal which are filled in during
            Flight simulation.
        """
        # Create a parachute
        parachute = Parachute(name, CdS, trigger, samplingRate, lag, noise)

        # Add parachute to list of parachutes
        self.parachutes.append(parachute)

        # Return self
        return self.parachutes[-1]

    def setRailButtons(self, distanceToCM, angularPosition=45):
        """Adds rail buttons to the rocket, allowing for the
        calculation of forces exerted by them when the rocket is
        sliding in the launch rail. Furthermore, rail buttons are
        also needed for the simulation of the planar flight phase,
        when the rocket experiences 3 degrees of freedom motion while
        only one rail button is still in the launch rail.

        Parameters
        ----------
        distanceToCM : tuple, list, array
            Two values organized in a tuple, list or array which
            represent the distance of each of the two rail buttons
            to the center of mass of the rocket without propellant.
            If the rail button is positioned above the center of mass,
            its distance should be a positive value. If it is below,
            its distance should be a negative value. The order does
            not matter. All values should be in meters.
        angularPosition : float
            Angular position of the rail buttons in degrees measured
            as the rotation around the symmetry axis of the rocket
            relative to one of the other principal axis.
            Default value is 45 degrees, generally used in rockets with
            4 fins.

        Returns
        -------
        None
        """
        # Order distance to CM
        if distanceToCM[0] < distanceToCM[1]:
            distanceToCM.reverse()
        # Save important attributes
        self.railButtons = self.railButtonPair(distanceToCM, angularPosition)
        self.RBdistanceToCM = distanceToCM
        self.angularPosition = angularPosition
        return None

    def addCMEccentricity(self, x, y):
        """Moves line of action of aerodynamic and thrust forces by
        equal translation amount to simulate an eccentricity in the
        position of the center of mass of the rocket relative to its
        geometrical center line. Should not be used together with
        addCPEccentricity and addThrustEccentricity.

        Parameters
        ----------
        x : float
            Distance in meters by which the CM is to be translated in
            the x direction relative to geometrical center line.
        y : float
            Distance in meters by which the CM is to be translated in
            the y direction relative to geometrical center line.

        Returns
        -------
        self : Rocket
            Object of the Rocket class.
        """
        # Move center of pressure to -x and -y
        self.cpEccentricityX = -x
        self.cpEccentricityY = -y

        # Move thrust center by -x and -y
        self.thrustEccentricityY = -x
        self.thrustEccentricityX = -y

        # Return self
        return self

    def addCPEccentricity(self, x, y):
        """Moves line of action of aerodynamic forces to simulate an
        eccentricity in the position of the center of pressure relative
        to the center of mass of the rocket.

        Parameters
        ----------
        x : float
            Distance in meters by which the CP is to be translated in
            the x direction relative to the center of mass axial line.
        y : float
            Distance in meters by which the CP is to be translated in
            the y direction relative to the center of mass axial line.

        Returns
        -------
        self : Rocket
            Object of the Rocket class.
        """
        # Move center of pressure by x and y
        self.cpEccentricityX = x
        self.cpEccentricityY = y

        # Return self
        return self

    def addThrustEccentricity(self, x, y):
        """Moves line of action of thrust forces to simulate a
        misalignment of the thrust vector and the center of mass.

        Parameters
        ----------
        x : float
            Distance in meters by which the line of action of the
            thrust force is to be translated in the x direction
            relative to the center of mass axial line.
        y : float
            Distance in meters by which the line of action of the
            thrust force is to be translated in the x direction
            relative to the center of mass axial line.

        Returns
        -------
        self : Rocket
            Object of the Rocket class.
        """
        # Move thrust line by x and y
        self.thrustEccentricityY = x
        self.thrustEccentricityX = y

        # Return self
        return self

    def info(self):
        """Prints out a summary of the data and graphs available about
        the Rocket.

        Parameters
        ----------
        None

        Return
        ------
        None
        """
        # Print inertia details
        print("Inertia Details")
        print("Rocket Dry Mass: " + str(self.mass) + " kg (No Propellant)")
        print("Rocket Total Mass: " + str(self.totalMass(0)) + " kg (With Propellant)")

        # Print rocket geometrical parameters
        print("\nGeometrical Parameters")
        print("Rocket Radius: " + str(self.radius) + " m")

        # Print rocket aerodynamics quantities
        print("\nAerodynamics Stability")
        print("Initial Static Margin: " + "{:.3f}".format(self.staticMargin(0)) + " c")
        print(
            "Final Static Margin: "
            + "{:.3f}".format(self.staticMargin(self.motor.burnOutTime))
            + " c"
        )

        # Print parachute data
        for chute in self.parachutes:
            print("\n" + chute.name.title() + " Parachute")
            print("CdS Coefficient: " + str(chute.CdS) + " m2")

        # Show plots
        print("\nAerodynamics Plots")
        self.powerOnDrag()

        # Return None
        return None

    def allInfo(self):
        """Prints out all data and graphs available about the Rocket.

        Parameters
        ----------
        None

        Return
        ------
        None
        """
        # Print inertia details
        print("Inertia Details")
        print("Rocket Mass: {:.3f} kg (No Propellant)".format(self.mass))
        print("Rocket Mass: {:.3f} kg (With Propellant)".format(self.totalMass(0)))
        print("Rocket Inertia I: {:.3f} kg*m2".format(self.inertiaI))
        print("Rocket Inertia Z: {:.3f} kg*m2".format(self.inertiaZ))

        # Print rocket geometrical parameters
        print("\nGeometrical Parameters")
        print("Rocket Maximum Radius: " + str(self.radius) + " m")
        print("Rocket Frontal Area: " + "{:.6f}".format(self.area) + " m2")
        print("\nRocket Distances")
        print(
            "Rocket Center of Mass - Nozzle Exit Distance: "
            + str(self.distanceRocketNozzle)
            + " m"
        )
        print(
            "Rocket Center of Mass - Motor reference point: "
            + str(self.distanceRocketPropellant)
            + " m"
        )
        print(
            "Rocket Center of Mass - Rocket Loaded Center of Mass: "
            + "{:.3f}".format(self.centerOfMass(0))
            + " m"
        )
        print("\nAerodynamic Components Parameters")
        print("Currently not implemented.")

        # Print rocket aerodynamics quantities
        print("\nAerodynamics Lift Coefficient Derivatives")
        for aerodynamicSurface in self.aerodynamicSurfaces:
            name = aerodynamicSurface.name
            clalpha = Function(
                lambda alpha: aerodynamicSurface.cl(alpha, 0),
            ).differentiate(x=1e-2, dx=1e-3)
            print(
                name + " Lift Coefficient Derivative: {:.3f}".format(clalpha) + "/rad"
            )

        print("\nAerodynamics Center of Pressure")
        for aerodynamicSurface in self.aerodynamicSurfaces:
            name = aerodynamicSurface.name
            cpz = aerodynamicSurface.cp[2]
            print(name + " Center of Pressure to CM: {:.3f}".format(cpz) + " m")
        print(
            "Distance - Center of Pressure to CM: "
            + "{:.3f}".format(self.cpPosition)
            + " m"
        )
        print("Initial Static Margin: " + "{:.3f}".format(self.staticMargin(0)) + " c")
        print(
            "Final Static Margin: "
            + "{:.3f}".format(self.staticMargin(self.motor.burnOutTime))
            + " c"
        )

        # Print parachute data
        for chute in self.parachutes:
            print("\n" + chute.name.title() + " Parachute")
            print("CdS Coefficient: " + str(chute.CdS) + " m2")
            if chute.trigger.__name__ == "<lambda>":
                line = getsourcelines(chute.trigger)[0][0]
                print(
                    "Ejection signal trigger: "
                    + line.split("lambda ")[1].split(",")[0].split("\n")[0]
                )
            else:
                print("Ejection signal trigger: " + chute.trigger.__name__)
            print("Ejection system refresh rate: " + str(chute.samplingRate) + " Hz.")
            print(
                "Time between ejection signal is triggered and the "
                "parachute is fully opened: " + str(chute.lag) + " s"
            )

        # Show plots
        print("\nMass Plots")
        self.totalMass()
        self.reducedMass()
        print("\nAerodynamics Plots")
        self.staticMargin()
        self.powerOnDrag()
        self.powerOffDrag()
        self.thrustToWeight.plot(lower=0, upper=self.motor.burnOutTime)

        # ax = plt.subplot(415)
        # ax.plot(  , self.rocket.motor.thrust()/(self.env.g() * self.rocket.totalMass()))
        # ax.set_xlim(0, self.rocket.motor.burnOutTime)
        # ax.set_xlabel("Time (s)")
        # ax.set_ylabel("Thrust/Weight")
        # ax.set_title("Thrust-Weight Ratio")

        # Return None
        return None

    def addFin(
        self,
        numberOfFins=4,
        cl=2 * np.pi,
        cpr=1,
        cpz=1,
        gammas=[0, 0, 0, 0],
        angularPositions=None,
    ):
        "Hey! I will document this function later"
        self.aerodynamicSurfaces = []
        pi = np.pi
        # Calculate angular positions if not given
        if angularPositions is None:
            angularPositions = np.array(range(numberOfFins)) * 2 * pi / numberOfFins
        else:
            angularPositions = np.array(angularPositions) * pi / 180
        # Convert gammas to degree
        if isinstance(gammas, (int, float)):
            gammas = [(pi / 180) * gammas for i in range(numberOfFins)]
        else:
            gammas = [(pi / 180) * gamma for gamma in gammas]
        for i in range(numberOfFins):
            # Get angular position and inclination for current fin
            angularPosition = angularPositions[i]
            gamma = gammas[i]
            # Calculate position vector
            cpx = cpr * np.cos(angularPosition)
            cpy = cpr * np.sin(angularPosition)
            positionVector = np.array([cpx, cpy, cpz])
            # Calculate chord vector
            auxVector = np.array([cpy, -cpx, 0]) / (cpr)
            chordVector = (
                np.cos(gamma) * np.array([0, 0, 1]) - np.sin(gamma) * auxVector
            )
            self.aerodynamicSurfaces.append([positionVector, chordVector])
        return None

    # Variables
    railButtonPair = namedtuple("railButtonPair", "distanceToCM angularPosition")<|MERGE_RESOLUTION|>--- conflicted
+++ resolved
@@ -372,16 +372,6 @@
         self : Rocket
             Object of the Rocket class.
         """
-<<<<<<< HEAD
-=======
-        # Save parameters for Dispersion
-        self.tailTopRadius = topRadius
-        self.tailBottomRadius = bottomRadius
-        self.tailLength = length
-        self.tailDistanceToCM = distanceToCM
-        # Calculate ratio between top and bottom radius
-        r = topRadius / bottomRadius
->>>>>>> d86ff18a
 
         # Modify reference radius if not provided
         radius = self.radius if radius is None else radius
@@ -433,40 +423,10 @@
         self : Rocket
             Object of the Rocket class.
         """
-<<<<<<< HEAD
         # Create a nose as an object of NoseCone class
         nose = NoseCone(length, kind, distanceToCM, self.radius, name)
+        
         # Add nose to the list of aerodynamic surfaces
-=======
-
-        # Save parameters for Dispersion
-        self.noseLength = length
-        self.noseKind = kind
-        self.noseDistanceToCM = distanceToCM
-
-        # Analyze type
-        if kind == "conical":
-            k = 1 - 1 / 3
-        elif kind == "ogive":
-            k = 1 - 0.534
-        elif kind == "lvhaack":
-            k = 1 - 0.437
-        else:
-            k = 0.5
-        # Calculate cp position relative to cm
-        cpz = distanceToCM + np.sign(distanceToCM) * k * length
-
-        # Calculate clalpha
-        clalpha = 2
-        cl = Function(
-            lambda alpha, mach: clalpha * alpha,
-            ["Alpha (rad)", "Mach"],
-            "Cl",
-        )
-
-        # Store values
-        nose = {"cp": (0, 0, cpz), "cl": cl, "name": "Nose Cone"}
->>>>>>> d86ff18a
         self.aerodynamicSurfaces.append(nose)
 
         # Refresh static margin calculation
@@ -565,55 +525,6 @@
         self : Rocket
             Object of the Rocket class.
         """
-<<<<<<< HEAD
-=======
-
-        # Save parameters for Dispersion
-        self.numberOfFins = n
-        self.finRadius = radius
-        self.finAirfoil = airfoil
-
-        # Retrieves and convert basic geometrical parameters
-        Cr, Ct = rootChord, tipChord
-        s = span
-        radius = self.radius if radius is None else radius
-        cantAngleRad = np.radians(cantAngle)
-
-        # Check if sweep angle or sweep length is given
-        if sweepLength is not None and sweepAngle is not None:
-            raise ValueError("Cannot use sweepLength and sweepAngle together")
-        elif sweepAngle is not None:
-            sweepLength = np.tan(sweepAngle * np.pi / 180) * span
-        elif sweepLength is None:
-            sweepLength = Cr - Ct
-        else:
-            # Sweep length is given
-            pass
-
-        # Compute auxiliary geometrical parameters
-        d = 2 * radius
-        Aref = np.pi * radius**2
-        Yr = Cr + Ct
-        Af = Yr * s / 2  # Fin area
-        AR = 2 * s**2 / Af  # Fin aspect ratio
-        gamma_c = np.arctan(
-            (sweepLength + 0.5 * Ct - 0.5 * Cr) / (span)
-        )  # Mid chord angle
-        Yma = (s / 3) * (Cr + 2 * Ct) / Yr  # Span wise coord of mean aero chord
-
-        rollGeometricalConstant = (
-            (Cr + 3 * Ct) * s**3
-            + 4 * (Cr + 2 * Ct) * radius * s**2
-            + 6 * (Cr + Ct) * s * radius**2
-        ) / 12
-
-        # Center of pressure position relative to CDM (center of dry mass)
-        cpz = distanceToCM + np.sign(distanceToCM) * (
-            (sweepLength / 3) * ((Cr + 2 * Ct) / (Cr + Ct))
-            + (1 / 6) * (Cr + Ct - Cr * Ct / (Cr + Ct))
-        )
->>>>>>> d86ff18a
-
         # Modify radius if not given, use rocket radius, otherwise use given.
         radius = radius if radius is not None else self.radius
 
