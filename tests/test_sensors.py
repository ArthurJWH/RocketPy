--- conflicted
+++ resolved
@@ -25,13 +25,8 @@
     assert isinstance(sensors[2].position, Vector)
 
 
-<<<<<<< HEAD
-def test_ideal_sensors(flight_calisto_sensors):
-    """Test the ideal sensors. All types of sensors are here to reduvce
-=======
 def test_ideal_sensors(flight_calisto_accel_gyro):
     """Test the ideal sensors. All types of sensors are here to reduce
->>>>>>> 2e3b8952
     testing time.
 
     Parameters
@@ -66,7 +61,6 @@
     flight_wy = np.array(flight_calisto_sensors.w2(time))
     flight_wz = np.array(flight_calisto_sensors.w3(time))
     sim_w = np.sqrt(flight_wx**2 + flight_wy**2 + flight_wz**2)
-<<<<<<< HEAD
     assert np.allclose(w, sim_w, atol=1e-12)
 
     barometer = flight_calisto_sensors.rocket.sensors[3].component
@@ -118,7 +112,4 @@
     )
     assert sensor_data["Gyroscope"] == flight_calisto_sensors.sensors[2].measured_data
     assert sensor_data["Barometer"] == flight_calisto_sensors.sensors[3].measured_data
-    os.remove(filename)
-=======
-    assert np.allclose(w, sim_w, atol=1e-12)
->>>>>>> 2e3b8952
+    os.remove(filename)