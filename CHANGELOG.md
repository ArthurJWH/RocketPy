--- conflicted
+++ resolved
@@ -32,11 +32,8 @@
 
 ### Added
 
-<<<<<<< HEAD
 - ENH: Shepard Optimized Interpolation - Multiple Inputs Support [#515](https://github.com/RocketPy-Team/RocketPy/pull/515)
-=======
 - ENH: Argument for Optional Mutation on Function Discretize [#519](https://github.com/RocketPy-Team/RocketPy/pull/519)
->>>>>>> a14e7e87
 
 ### Changed
 
