import warnings

import numpy as np

from rocketpy.control.controller import Controller
from rocketpy.mathutils.function import Function
from rocketpy.motors.motor import EmptyMotor
from rocketpy.plots.rocket_plots import _RocketPlots
from rocketpy.prints.rocket_prints import _RocketPrints
from rocketpy.rocket.aero_surface import (
    Airbrakes,
    EllipticalFins,
    Fins,
    NoseCone,
    RailButtons,
    Tail,
    TrapezoidalFins,
)
from rocketpy.rocket.components import Components
from rocketpy.rocket.parachute import Parachute


class Rocket:
    """Keeps rocket information.

    Attributes
    ----------
    Rocket.radius : float
        Rocket's largest radius in meters.
    Rocket.area : float
        Rocket's circular cross section largest frontal area in squared
        meters.
    Rocket.center_of_dry_mass_position : float
        Position, in m, of the rocket's center of dry mass (i.e. center of
        mass without propellant) relative to the rocket's coordinate system.
        See :doc:`Positions and Coordinate Systems </user/positions>`
        for more information
        regarding the rocket's coordinate system.
    Rocket.center_of_mass_without_motor : int, float
        Position, in m, of the rocket's center of mass without motor
        relative to the rocket's coordinate system. This does not include
        the motor or propellant mass.
    Rocket.motor_center_of_mass_position : Function
        Position, in meters, of the motor's center of mass relative to the user
        defined rocket coordinate system. This is a function of time since the
        propellant mass decreases with time. For more information, see the
        :doc:`Positions and Coordinate Systems </user/positions>`.
    Rocket.motor_center_of_dry_mass_position : float
        Position, in meters, of the motor's center of dry mass (i.e. center of
        mass without propellant) relative to the user defined rocket coordinate
        system. This is constant since the motor dry mass is constant.
    Rocket.coordinate_system_orientation : string
        String defining the orientation of the rocket's coordinate system.
        The coordinate system is defined by the rocket's axis of symmetry.
        The system's origin may be placed anywhere along such axis, such as
        in the nozzle or in the nose cone, and must be kept the same for all
        other positions specified. If "tail_to_nose", the coordinate system
        is defined with the rocket's axis of symmetry pointing from the
        rocket's tail to the rocket's nose cone. If "nose_to_tail", the
        coordinate system is defined with the rocket's axis of symmetry
        pointing from the rocket's nose cone to the rocket's tail.
    Rocket.mass : float
        Rocket's mass without motor and propellant, measured in kg.
    Rocket.center_of_mass : Function
        Position of the rocket's center of mass, including propellant, relative
        to the user defined rocket reference system.
        See :doc:`Positions and Coordinate Systems </user/positions>`
        for more information
        regarding the coordinate system.
        Expressed in meters as a function of time.
    Rocket.reduced_mass : Function
        Function of time expressing the reduced mass of the rocket,
        defined as the product of the propellant mass and the mass
        of the rocket without propellant, divided by the sum of the
        propellant mass and the rocket mass.
    Rocket.total_mass : Function
        Function of time expressing the total mass of the rocket,
        defined as the sum of the propellant mass and the rocket
        mass without propellant.
    Rocket.thrust_to_weight : Function
        Function of time expressing the motor thrust force divided by rocket
        weight. The gravitational acceleration is assumed as 9.80665 m/s^2.
    Rocket.cp_eccentricity_x : float
        Center of pressure position relative to center of mass in the x
        axis, perpendicular to axis of cylindrical symmetry, in meters.
    Rocket.cp_eccentricity_y : float
        Center of pressure position relative to center of mass in the y
        axis, perpendicular to axis of cylindrical symmetry, in meters.
    Rocket.thrust_eccentricity_y : float
        Thrust vector position relative to center of mass in the y
        axis, perpendicular to axis of cylindrical symmetry, in meters.
    Rocket.thrust_eccentricity_x : float
        Thrust vector position relative to center of mass in the x
        axis, perpendicular to axis of cylindrical symmetry, in meters.
    Rocket.aerodynamic_surfaces : list
        Collection of aerodynamic surfaces of the rocket. Holds Nose cones,
        Fin sets, and Tails.
    Rocket.cp_position : Function
        Function of Mach number expressing the rocket's center of pressure
        position relative to user defined rocket reference system.
        See :doc:`Positions and Coordinate Systems </user/positions>`
        for more information.
    Rocket.stability_margin : Function
        Stability margin of the rocket, in calibers, as a function of mach
        number and time. Stability margin is defined as the distance between
        the center of pressure and the center of mass, divided by the
        rocket's diameter.
    Rocket.static_margin : Function
        Static margin of the rocket, in calibers, as a function of time. Static
        margin is defined as the distance between the center of pressure and the
        center of mass, divided by the rocket's diameter.
    Rocket.static_margin : float
        Float value corresponding to rocket static margin when
        loaded with propellant in units of rocket diameter or calibers.
    Rocket.power_off_drag : Function
        Rocket's drag coefficient as a function of Mach number when the
        motor is off.
    Rocket.power_on_drag : Function
        Rocket's drag coefficient as a function of Mach number when the
        motor is on.
    Rocket.rail_buttons : RailButtons
        RailButtons object containing the rail buttons information.
    Rocket.motor : Motor
        Rocket's motor. See Motor class for more details.
    Rocket.motor_position : float
        Position, in meters, of the motor's coordinate system origin
        relative to the user defined rocket coordinate system.
        See :doc:`Positions and Coordinate Systems </user/positions>`
        for more information.
        regarding the rocket's coordinate system.
    Rocket.nozzle_position : float
        Position, in meters, of the motor's nozzle exit relative to the user
        defined rocket coordinate system.
        See :doc:`Positions and Coordinate Systems </user/positions>`
        for more information.
    Rocket.center_of_propellant_position : Function
        Position of the propellant's center of mass relative to the user defined
        rocket reference system. See
        :doc:`Positions and Coordinate Systems </user/positions>` for more
        information regarding the rocket's coordinate system. Expressed in
        meters as a function of time.
    Rocket.I_11_without_motor : float
        Rocket's inertia tensor 11 component without any motors, in kg*m^2. This
        is the same value that is passed in the Rocket.__init__() method.
    Rocket.I_22_without_motor : float
        Rocket's inertia tensor 22 component without any motors, in kg*m^2. This
        is the same value that is passed in the Rocket.__init__() method.
    Rocket.I_33_without_motor : float
        Rocket's inertia tensor 33 component without any motors, in kg*m^2. This
        is the same value that is passed in the Rocket.__init__() method.
    Rocket.I_12_without_motor : float
        Rocket's inertia tensor 12 component without any motors, in kg*m^2. This
        is the same value that is passed in the Rocket.__init__() method.
    Rocket.I_13_without_motor : float
        Rocket's inertia tensor 13 component without any motors, in kg*m^2. This
        is the same value that is passed in the Rocket.__init__() method.
    Rocket.I_23_without_motor : float
        Rocket's inertia tensor 23 component without any motors, in kg*m^2. This
        is the same value that is passed in the Rocket.__init__() method.
    Rocket.dry_I_11 : float
        Rocket's inertia tensor 11 component with unloaded motor,in kg*m^2.
    Rocket.dry_I_22 : float
        Rocket's inertia tensor 22 component with unloaded motor,in kg*m^2.
    Rocket.dry_I_33 : float
        Rocket's inertia tensor 33 component with unloaded motor,in kg*m^2.
    Rocket.dry_I_12 : float
        Rocket's inertia tensor 12 component with unloaded motor,in kg*m^2.
    Rocket.dry_I_13 : float
        Rocket's inertia tensor 13 component with unloaded motor,in kg*m^2.
    Rocket.dry_I_23 : float
        Rocket's inertia tensor 23 component with unloaded motor,in kg*m^2.
    """

    def __init__(
        self,
        radius,
        mass,
        inertia,
        power_off_drag,
        power_on_drag,
        center_of_mass_without_motor,
        coordinate_system_orientation="tail_to_nose",
    ):
        """Initializes Rocket class, process inertial, geometrical and
        aerodynamic parameters.

        Parameters
        ----------
        radius : int, float
            Rocket largest outer radius in meters.
        mass : int, float
            Rocket total mass without motor in kg.
        inertia : tuple, list
            Tuple or list containing the rocket's inertia tensor components,
            in kg*m^2. This should be measured without motor and propellant so
            that the inertia reference point is the
            `center_of_mass_without_motor`.
            Assuming e_3 is the rocket's axis of symmetry, e_1 and e_2 are
            orthogonal and form a plane perpendicular to e_3, the inertia tensor
            components must be given in the following order: (I_11, I_22, I_33,
            I_12, I_13, I_23), where I_ij is the component of the inertia tensor
            in the direction of e_i x e_j. Alternatively, the inertia tensor can
            be given as (I_11, I_22, I_33), where I_12 = I_13 = I_23 = 0. This
            can also be called as "rocket dry inertia tensor".
        power_off_drag : int, float, callable, string, array
            Rocket's drag coefficient when the motor is off. Can be given as an
            entry to the Function class. See help(Function) for more
            information. If int or float is given, it is assumed constant. If
            callable, string or array is given, it must be a function of Mach
            number only.
        power_on_drag : int, float, callable, string, array
            Rocket's drag coefficient when the motor is on. Can be given as an
            entry to the Function class. See help(Function) for more
            information. If int or float is given, it is assumed constant. If
            callable, string or array is given, it must be a function of Mach
            number only.
        center_of_mass_without_motor : int, float
            Position, in m, of the rocket's center of mass without motor
            relative to the rocket's coordinate system. Default is 0, which
            means the center of dry mass is chosen as the origin, to comply
            with the legacy behavior of versions 0.X.Y.
            See :doc:`Positions and Coordinate Systems </user/positions>`
            for more information
            regarding the rocket's coordinate system.
        coordinate_system_orientation : string, optional
            String defining the orientation of the rocket's coordinate system.
            The coordinate system is defined by the rocket's axis of symmetry.
            The system's origin may be placed anywhere along such axis, such as
            in the nozzle or in the nose cone, and must be kept the same for all
            other positions specified. The two options available are:
            "tail_to_nose" and "nose_to_tail". The first defines the coordinate
            system with the rocket's axis of symmetry pointing from the rocket's
            tail to the rocket's nose cone. The second option defines the
            coordinate system with the rocket's axis of symmetry pointing from
            the  rocket's nose cone to the rocket's tail. Default is
            "tail_to_nose".

        Returns
        -------
        None
        """
        # Define coordinate system orientation
        self.coordinate_system_orientation = coordinate_system_orientation
        if coordinate_system_orientation == "tail_to_nose":
            self._csys = 1
        elif coordinate_system_orientation == "nose_to_tail":
            self._csys = -1
        else:
            raise TypeError(
                "Invalid coordinate system orientation. Please choose between "
                + '"tail_to_nose" and "nose_to_tail".'
            )

        # Define rocket inertia attributes in SI units
        self.mass = mass
        inertia = (*inertia, 0, 0, 0) if len(inertia) == 3 else inertia
        self.I_11_without_motor = inertia[0]
        self.I_22_without_motor = inertia[1]
        self.I_33_without_motor = inertia[2]
        self.I_12_without_motor = inertia[3]
        self.I_13_without_motor = inertia[4]
        self.I_23_without_motor = inertia[5]

        # Define rocket geometrical parameters in SI units
        self.center_of_mass_without_motor = center_of_mass_without_motor
        self.radius = radius
        self.area = np.pi * self.radius**2

        # Eccentricity data initialization
        self.cp_eccentricity_x = 0
        self.cp_eccentricity_y = 0
        self.thrust_eccentricity_y = 0
        self.thrust_eccentricity_x = 0

        # Parachute, Aerodynamic and Rail buttons data initialization
        self.parachutes = []
<<<<<<< HEAD

        # Controllers data initialization
        self.controllers = []

        # Airbrakes data initialization
        self.airbrakes = []

        # Aerodynamic data initialization
=======
>>>>>>> 3d3d9822
        self.aerodynamic_surfaces = Components()
        self.rail_buttons = Components()

        self.cp_position = Function(
            lambda mach: 0,
            inputs="Mach Number",
            outputs="Center of Pressure Position (m)",
        )
        self.total_lift_coeff_der = Function(
            lambda mach: 0,
            inputs="Mach Number",
            outputs="Total Lift Coefficient Derivative",
        )
        self.static_margin = Function(
            lambda time: 0, inputs="Time (s)", outputs="Static Margin (c)"
        )
        self.stability_margin = Function(
            lambda mach, time: 0,
            inputs=["Mach", "Time (s)"],
            outputs="Stability Margin (c)",
        )

        # Define aerodynamic drag coefficients
        self.power_off_drag = Function(
            power_off_drag,
            "Mach Number",
            "Drag Coefficient with Power Off",
            "linear",
            "constant",
        )
        self.power_on_drag = Function(
            power_on_drag,
            "Mach Number",
            "Drag Coefficient with Power On",
            "linear",
            "constant",
        )

        # Create a, possibly, temporary empty motor
        # self.motors = Components()  # currently unused, only 1 motor is supported
        self.add_motor(motor=EmptyMotor(), position=0)

        # Important dynamic inertial quantities
        self.center_of_mass = None
        self.reduced_mass = None
        self.total_mass = None
        self.dry_mass = None

        # calculate dynamic inertial quantities
        self.evaluate_dry_mass()
        self.evaluate_total_mass()
        self.evaluate_center_of_dry_mass()
        self.evaluate_center_of_mass()
        self.evaluate_reduced_mass()
        self.evaluate_thrust_to_weight()

        # Evaluate stability (even though no aerodynamic surfaces are present yet)
        self.evaluate_center_of_pressure()
        self.evaluate_stability_margin()
        self.evaluate_static_margin()

        # Initialize plots and prints object
        self.prints = _RocketPrints(self)
        self.plots = _RocketPlots(self)

    @property
    def nosecones(self):
        """A list containing all the nose cones currently added to the rocket."""
        return self.aerodynamic_surfaces.get_by_type(NoseCone)

    @property
    def fins(self):
        """A list containing all the fins currently added to the rocket."""
        return self.aerodynamic_surfaces.get_by_type(Fins)

    @property
    def tails(self):
        """A list with all the tails currently added to the rocket"""
        return self.aerodynamic_surfaces.get_by_type(Tail)

    def evaluate_total_mass(self):
        """Calculates and returns the rocket's total mass. The total
        mass is defined as the sum of the motor mass with propellant and the
        rocket mass without propellant. The function returns an object
        of the Function class and is defined as a function of time.

        Returns
        -------
        self.total_mass : Function
            Function of time expressing the total mass of the rocket,
            defined as the sum of the propellant mass and the rocket
            mass without propellant.
        """
        # Make sure there is a motor associated with the rocket
        if self.motor is None:
            print("Please associate this rocket with a motor!")
            return False

        self.total_mass = self.mass + self.motor.total_mass
        self.total_mass.set_outputs("Total Mass (Rocket + Motor + Propellant) (kg)")
        self.total_mass.set_title("Total Mass (Rocket + Motor + Propellant)")
        return self.total_mass

    def evaluate_dry_mass(self):
        """Calculates and returns the rocket's dry mass. The dry
        mass is defined as the sum of the motor's dry mass and the
        rocket mass without motor. The function returns an object
        of the Function class and is defined as a function of time.

        Returns
        -------
        self.total_mass : Function
            Function of time expressing the total mass of the rocket,
            defined as the sum of the propellant mass and the rocket
            mass without propellant.
        """
        # Make sure there is a motor associated with the rocket
        if self.motor is None:
            print("Please associate this rocket with a motor!")
            return False

        # Calculate total dry mass: motor (without propellant) + rocket mass
        self.dry_mass = self.mass + self.motor.dry_mass

        return self.dry_mass

    def evaluate_center_of_mass(self):
        """Evaluates rocket center of mass position relative to user defined
        rocket reference system.

        Returns
        -------
        self.center_of_mass : Function
            Function of time expressing the rocket's center of mass position
            relative to user defined rocket reference system.
            See :doc:`Positions and Coordinate Systems </user/positions>`
            for more information.
        """
        self.center_of_mass = (
            self.center_of_mass_without_motor * self.mass
            + self.motor_center_of_mass_position * self.motor.total_mass
        ) / self.total_mass
        self.center_of_mass.set_inputs("Time (s)")
        self.center_of_mass.set_outputs("Center of Mass Position (m)")
        self.center_of_mass.set_title(
            "Center of Mass Position (Rocket + Motor + Propellant)"
        )
        return self.center_of_mass

    def evaluate_center_of_dry_mass(self):
        """Evaluates the rocket's center of dry mass (i.e. rocket with motor but
        without propellant) position relative to user defined rocket reference
        system.

        Returns
        -------
        self.center_of_dry_mass_position : int, float
            Rocket's center of dry mass position (with unloaded motor)
        """
        self.center_of_dry_mass_position = (
            self.center_of_mass_without_motor * self.mass
            + self.motor_center_of_dry_mass_position * self.motor.dry_mass
        ) / self.dry_mass
        return self.center_of_dry_mass_position

    def evaluate_reduced_mass(self):
        """Calculates and returns the rocket's total reduced mass. The reduced
        mass is defined as the product of the propellant mass and the rocket dry
        mass (i.e. with unloaded motor), divided by the loaded rocket mass.
        The function returns an object of the Function class and is defined as a
        function of time.

        Returns
        -------
        self.reduced_mass : Function
            Function of time expressing the reduced mass of the rocket.
        """
        # TODO: add tests for reduced_mass values
        # Make sure there is a motor associated with the rocket
        if self.motor is None:
            print("Please associate this rocket with a motor!")
            return False

        # Get nicknames
        prop_mass = self.motor.propellant_mass
        dry_mass = self.dry_mass
        # calculate reduced mass and return it
        self.reduced_mass = prop_mass * dry_mass / (prop_mass + dry_mass)
        self.reduced_mass.set_outputs("Reduced Mass (kg)")
        self.reduced_mass.set_title("Reduced Mass")
        return self.reduced_mass

    def evaluate_thrust_to_weight(self):
        """Evaluates thrust to weight as a Function of time. This is defined as
        the motor thrust force divided by rocket weight. The gravitational
        acceleration is assumed constant and equals to 9.80665 m/s^2.

        Returns
        -------
        None
        """
        self.thrust_to_weight = self.motor.thrust / (9.80665 * self.total_mass)
        self.thrust_to_weight.set_inputs("Time (s)")
        self.thrust_to_weight.set_outputs("Thrust/Weight")
        self.thrust_to_weight.set_title("Thrust to Weight ratio")

    def evaluate_center_of_pressure(self):
        """Evaluates rocket center of pressure position relative to user defined
        rocket reference system. It can be called as many times as needed, as it
        will update the center of pressure function every time it is called. The
        code will iterate through all aerodynamic surfaces and consider each of
        their center of pressure position and derivative of the coefficient of
        lift as a function of Mach number.

        Returns
        -------
        self.cp_position : Function
            Function of Mach number expressing the rocket's center of pressure
            position relative to user defined rocket reference system.
            See :doc:`Positions and Coordinate Systems </user/positions>`
            for more information.
        """
        # Re-Initialize total lift coefficient derivative and center of pressure position
        self.total_lift_coeff_der.set_source(lambda mach: 0)
        self.cp_position.set_source(lambda mach: 0)

        # Calculate total lift coefficient derivative and center of pressure
        if len(self.aerodynamic_surfaces) > 0:
            for aero_surface, position in self.aerodynamic_surfaces:
                self.total_lift_coeff_der += aero_surface.clalpha
                self.cp_position += aero_surface.clalpha * (
                    position - self._csys * aero_surface.cpz
                )
            self.cp_position /= self.total_lift_coeff_der

        return self.cp_position

    def evaluate_stability_margin(self):
        """Calculates the stability margin of the rocket as a function of mach
        number and time.

        Returns
        -------
        stability_margin : Function
            Stability margin of the rocket, in calibers, as a function of mach
            number and time. Stability margin is defined as the distance between
            the center of pressure and the center of mass, divided by the
            rocket's diameter.
        """
        self.stability_margin.set_source(
            lambda mach, time: (
                (self.center_of_mass(time) - self.cp_position(mach)) / (2 * self.radius)
            )
            * self._csys
        )
        return self.stability_margin

    def evaluate_static_margin(self):
        """Calculates the static margin of the rocket as a function of time.

        Returns
        -------
        static_margin : Function
            Static margin of the rocket, in calibers, as a function of time.
            Static margin is defined as the distance between the center of
            pressure and the center of mass, divided by the rocket's diameter.
        """
        # Calculate static margin
        self.static_margin.set_source(
            lambda time: (self.center_of_mass(time) - self.cp_position(0))
            / (2 * self.radius)
            * self._csys
        )
        # Change sign if coordinate system is upside down
        self.static_margin *= self._csys
        self.static_margin.set_inputs("Time (s)")
        self.static_margin.set_outputs("Static Margin (c)")
        self.static_margin.set_title("Static Margin")
        self.static_margin.set_discrete(
            lower=0, upper=self.motor.burn_out_time, samples=200
        )
        return self.static_margin

    def evaluate_dry_inertias(self):
        """Calculates and returns the rocket's dry inertias relative to
        the rocket's center of mass. The inertias are saved and returned
        in units of kg*m². This does not consider propellant mass but does take
        into account the motor dry mass.

        Returns
        -------
        self.dry_I_11 : float
            Float value corresponding to rocket inertia tensor 11
            component, which corresponds to the inertia relative to the
            e_1 axis, centered at the instantaneous center of mass.
        self.dry_I_22 : float
            Float value corresponding to rocket inertia tensor 22
            component, which corresponds to the inertia relative to the
            e_2 axis, centered at the instantaneous center of mass.
        self.dry_I_33 : float
            Float value corresponding to rocket inertia tensor 33
            component, which corresponds to the inertia relative to the
            e_3 axis, centered at the instantaneous center of mass.
        self.dry_I_12 : float
            Float value corresponding to rocket inertia tensor 12
            component, which corresponds to the inertia relative to the
            e_1 and e_2 axes, centered at the instantaneous center of mass.
        self.dry_I_13 : float
            Float value corresponding to rocket inertia tensor 13
            component, which corresponds to the inertia relative to the
            e_1 and e_3 axes, centered at the instantaneous center of mass.
        self.dry_I_23 : float
            Float value corresponding to rocket inertia tensor 23
            component, which corresponds to the inertia relative to the
            e_2 and e_3 axes, centered at the instantaneous center of mass.

        Notes
        -----
        The e_1 and e_2 directions are assumed to be the directions
        perpendicular to the rocket axial direction.
        The e_3 direction is assumed to be the direction parallel to the axis
        of symmetry of the rocket.
        RocketPy follows the definition of the inertia tensor as in [1], which
        includes the minus sign for all products of inertia.

        References
        ----------
        .. [1] https://en.wikipedia.org/wiki/Moment_of_inertia#Inertia_tensor
        """
        # Compute axes distances
        noMCM_to_CDM = (
            self.center_of_mass_without_motor - self.center_of_dry_mass_position
        )
        motorCDM_to_CDM = (
            self.motor_center_of_dry_mass_position - self.center_of_dry_mass_position
        )

        # Compute dry inertias
        self.dry_I_11 = (
            self.I_11_without_motor
            + self.mass * noMCM_to_CDM**2
            + self.motor.dry_I_11
            + self.motor.dry_mass * motorCDM_to_CDM**2
        )
        self.dry_I_22 = (
            self.I_22_without_motor
            + self.mass * noMCM_to_CDM**2
            + self.motor.dry_I_22
            + self.motor.dry_mass * motorCDM_to_CDM**2
        )
        self.dry_I_33 = self.I_33_without_motor + self.motor.dry_I_33
        self.dry_I_12 = self.I_12_without_motor + self.motor.dry_I_12
        self.dry_I_13 = self.I_13_without_motor + self.motor.dry_I_13
        self.dry_I_23 = self.I_23_without_motor + self.motor.dry_I_23

        return (
            self.dry_I_11,
            self.dry_I_22,
            self.dry_I_33,
            self.dry_I_12,
            self.dry_I_13,
            self.dry_I_23,
        )

    def evaluate_inertias(self):
        """Calculates and returns the rocket's inertias relative to
        the rocket's center of mass. The inertias are saved and returned
        in units of kg*m².

        Returns
        -------
        self.I_11 : float
            Float value corresponding to rocket inertia tensor 11
            component, which corresponds to the inertia relative to the
            e_1 axis, centered at the instantaneous center of mass.
        self.I_22 : float
            Float value corresponding to rocket inertia tensor 22
            component, which corresponds to the inertia relative to the
            e_2 axis, centered at the instantaneous center of mass.
        self.I_33 : float
            Float value corresponding to rocket inertia tensor 33
            component, which corresponds to the inertia relative to the
            e_3 axis, centered at the instantaneous center of mass.

        Notes
        -----
        The e_1 and e_2 directions are assumed to be the directions
        perpendicular to the rocket axial direction.
        The e_3 direction is assumed to be the direction parallel to the axis
        of symmetry of the rocket.
        RocketPy follows the definition of the inertia tensor as in [1], which
        includes the minus sign for all products of inertia.

        References
        ----------
        .. [1] https://en.wikipedia.org/wiki/Moment_of_inertia#Inertia_tensor
        """
        # Get masses
        prop_mass = self.motor.propellant_mass  # Propellant mass as a function of time
        dry_mass = self.dry_mass  # Constant rocket mass with motor, without propellant

        # Compute axes distances
        CM_to_CDM = self.center_of_mass - self.center_of_dry_mass_position
        CM_to_CPM = self.center_of_mass - self.center_of_propellant_position

        # Compute inertias
        self.I_11 = (
            self.dry_I_11
            + self.motor.I_11
            + dry_mass * CM_to_CDM**2
            + prop_mass * CM_to_CPM**2
        )
        self.I_22 = (
            self.dry_I_22
            + self.motor.I_22
            + dry_mass * CM_to_CDM**2
            + prop_mass * CM_to_CPM**2
        )
        self.I_33 = self.dry_I_33 + self.motor.I_33
        self.I_12 = self.dry_I_12 + self.motor.I_12
        self.I_13 = self.dry_I_13 + self.motor.I_13
        self.I_23 = self.dry_I_23 + self.motor.I_23

        # Return inertias
        return (
            self.I_11,
            self.I_22,
            self.I_33,
            self.I_12,
            self.I_13,
            self.I_23,
        )

    def evaluate_nozzle_gyration_tensor(self):
        pass

    def add_motor(self, motor, position):
        """Adds a motor to the rocket.

        Parameters
        ----------
        motor : Motor, SolidMotor, HybridMotor, LiquidMotor, GenericMotor
            Motor to be added to the rocket.
        position : int, float
            Position, in meters, of the motor's coordinate system origin
            relative to the user defined rocket coordinate system.

        See Also
        --------
        :ref:`add_surfaces`

        Returns
        -------
        None
        """
        if hasattr(self, "motor") and not isinstance(self.motor, EmptyMotor):
            print(
                "Only one motor per rocket is currently supported. "
                + "Overwriting previous motor."
            )
        self.motor = motor
        self.motor_position = position
        _ = self._csys * self.motor._csys
        self.center_of_propellant_position = (
            self.motor.center_of_propellant_mass * _ + self.motor_position
        )
        self.motor_center_of_mass_position = (
            self.motor.center_of_mass * _ + self.motor_position
        )
        self.motor_center_of_dry_mass_position = (
            self.motor.center_of_dry_mass_position * _ + self.motor_position
        )
        self.nozzle_position = self.motor.nozzle_position * _ + self.motor_position
        self.evaluate_dry_mass()
        self.evaluate_total_mass()
        self.evaluate_center_of_dry_mass()
        self.evaluate_center_of_mass()
        self.evaluate_dry_inertias()
        self.evaluate_inertias()
        self.evaluate_reduced_mass()
        self.evaluate_thrust_to_weight()
        self.evaluate_center_of_pressure()
        self.evaluate_stability_margin()
        self.evaluate_static_margin()

    def add_surfaces(self, surfaces, positions):
        """Adds one or more aerodynamic surfaces to the rocket. The aerodynamic
        surface must be an instance of a class that inherits from the
        AeroSurface (e.g. NoseCone, TrapezoidalFins, etc.)

        Parameters
        ----------
        surfaces : list, AeroSurface, NoseCone, TrapezoidalFins, EllipticalFins, Tail
            Aerodynamic surface to be added to the rocket. Can be a list of
            AeroSurface if more than one surface is to be added.
        positions : int, float, list
            Position, in m, of the aerodynamic surface's center of pressure
            relative to the user defined rocket coordinate system.
            If a list is passed, it will correspond to the position of each item
            in the surfaces list.
            For NoseCone type, position is relative to the nose cone tip.
            For Fins type, position is relative to the point belonging to
            the root chord which is highest in the rocket coordinate system.
            For Tail type, position is relative to the point belonging to the
            tail which is highest in the rocket coordinate system.

        See Also
        --------
        :ref:`add_surfaces`

        Returns
        -------
        None
        """
        try:
            for surface, position in zip(surfaces, positions):
                self.aerodynamic_surfaces.add(surface, position)
        except TypeError:
            self.aerodynamic_surfaces.add(surfaces, positions)

        self.evaluate_center_of_pressure()
        self.evaluate_stability_margin()
        self.evaluate_static_margin()

    def add_controllers(self, controllers):
        """Adds a controller to the rocket.

        Parameters
        ----------
        controllers : list of Controller objects
            List of controllers to be added to the rocket. If a single
            Controller object is passed, outside of a list, a try/except block
            will be used to try to append the controller to the list.

        Returns
        -------
        None
        """
        try:
            self.controllers.extend(controllers)
        except TypeError:
            self.controllers.append(controllers)

    def add_tail(
        self, top_radius, bottom_radius, length, position, radius=None, name="Tail"
    ):
        """Create a new tail or rocket diameter change, storing its
        parameters as part of the aerodynamic_surfaces list. Its
        parameters are the axial position along the rocket and its
        derivative of the coefficient of lift in respect to angle of
        attack.

        Parameters
        ----------
        top_radius : int, float
            Tail top radius in meters, considering positive direction
            from center of mass to nose cone.
        bottom_radius : int, float
            Tail bottom radius in meters, considering positive direction
            from center of mass to nose cone.
        length : int, float
            Tail length or height in meters. Must be a positive value.
        position : int, float
            Tail position relative to the rocket's coordinate system.
            By tail position, understand the point belonging to the tail which
            is highest in the rocket coordinate system (i.e. the point
            closest to the nose cone).

        See Also
        --------
        :ref:`add_surfaces`

        Returns
        -------
        tail : Tail
            Tail object created.
        """
        # Modify reference radius if not provided
        radius = self.radius if radius is None else radius
        # Create tail, adds it to the rocket and returns it
        tail = Tail(top_radius, bottom_radius, length, radius, name)
        self.add_surfaces(tail, position)
        return tail

    def add_nose(self, length, kind, position, bluffness=0, name="Nose Cone"):
        """Creates a nose cone, storing its parameters as part of the
        aerodynamic_surfaces list. Its parameters are the axial position
        along the rocket and its derivative of the coefficient of lift
        in respect to angle of attack.


        Parameters
        ----------
        length : int, float
            Nose cone length or height in meters. Must be a positive
            value.
        kind : string
            Nose cone type. Von Karman, conical, ogive, and lvhaack are
            supported.
        position : int, float
            Nose cone tip coordinate relative to the rocket's coordinate system.
            See `Rocket.coordinate_system_orientation` for more information.
        bluffness : float, optional
            Ratio between the radius of the circle on the tip of the ogive and
            the radius of the base of the ogive.
        name : string
            Nose cone name. Default is "Nose Cone".

        See Also
        --------
        :ref:`add_surfaces`

        Returns
        -------
        nose : Nose
            Nose cone object created.
        """
        nose = NoseCone(
            length=length,
            kind=kind,
            base_radius=self.radius,
            rocket_radius=self.radius,
            bluffness=bluffness,
            name=name,
        )
        self.add_surfaces(nose, position)
        return nose

    def add_fins(self, *args, **kwargs):
        """See Rocket.add_trapezoidal_fins for documentation.
        This method is set to be deprecated in version 1.0.0 and fully removed
        by version 2.0.0. Use Rocket.add_trapezoidal_fins instead. It keeps the
        same arguments and signature."""
        warnings.warn(
            "This method is set to be deprecated in version 1.0.0 and fully "
            "removed by version 2.0.0. Use Rocket.add_trapezoidal_fins instead",
            PendingDeprecationWarning,
        )
        return self.add_trapezoidal_fins(*args, **kwargs)

    def add_trapezoidal_fins(
        self,
        n,
        root_chord,
        tip_chord,
        span,
        position,
        cant_angle=0,
        sweep_length=None,
        sweep_angle=None,
        radius=None,
        airfoil=None,
        name="Fins",
    ):
        """Create a trapezoidal fin set, storing its parameters as part of the
        aerodynamic_surfaces list. Its parameters are the axial position along
        the rocket and its derivative of the coefficient of lift in respect to
        angle of attack.

        Parameters
        ----------
        n : int
            Number of fins, from 2 to infinity.
        span : int, float
            Fin span in meters.
        root_chord : int, float
            Fin root chord in meters.
        tip_chord : int, float
            Fin tip chord in meters.
        position : int, float
            Fin set position relative to the rocket's coordinate system.
            By fin set position, understand the point belonging to the root
            chord which is highest in the rocket coordinate system (i.e.
            the point closest to the nose cone tip).

            See Also
            --------
            :ref:`add_surfaces`
        cant_angle : int, float, optional
            Fins cant angle with respect to the rocket centerline. Must
            be given in degrees.
        sweep_length : int, float, optional
            Fins sweep length in meters. By sweep length, understand the axial
            distance between the fin root leading edge and the fin tip leading
            edge measured parallel to the rocket centerline. If not given, the
            sweep length is assumed to be equal the root chord minus the tip
            chord, in which case the fin is a right trapezoid with its base
            perpendicular to the rocket's axis. Cannot be used in conjunction
            with sweep_angle.
        sweep_angle : int, float, optional
            Fins sweep angle with respect to the rocket centerline. Must be
            given in degrees. If not given, the sweep angle is automatically
            calculated, in which case the fin is assumed to be a right trapezoid
            with its base perpendicular to the rocket's axis. Cannot be used in
            conjunction with sweep_length.
        radius : int, float, optional
            Reference radius to calculate lift coefficient. If None, which is
            default, use rocket radius.
        airfoil : tuple, optional
            Default is null, in which case fins will be treated as flat plates.
            Otherwise, if tuple, fins will be considered as airfoils. The
            tuple's first item specifies the airfoil's lift coefficient
            by angle of attack and must be either a .csv, .txt, ndarray
            or callable. The .csv and .txt files must contain no headers
            and the first column must specify the angle of attack, while
            the second column must specify the lift coefficient. The
            ndarray should be as [(x0, y0), (x1, y1), (x2, y2), ...]
            where x0 is the angle of attack and y0 is the lift coefficient.
            If callable, it should take an angle of attack as input and
            return the lift coefficient at that angle of attack.
            The tuple's second item is the unit of the angle of attack,
            accepting either "radians" or "degrees".

        Returns
        -------
        fin_set : TrapezoidalFins
            Fin set object created.
        """

        # Modify radius if not given, use rocket radius, otherwise use given.
        radius = radius if radius is not None else self.radius

        # Create a fin set as an object of TrapezoidalFins class
        fin_set = TrapezoidalFins(
            n,
            root_chord,
            tip_chord,
            span,
            radius,
            cant_angle,
            sweep_length,
            sweep_angle,
            airfoil,
            name,
        )

        # Add fin set to the list of aerodynamic surfaces
        self.add_surfaces(fin_set, position)
        return fin_set

    def add_elliptical_fins(
        self,
        n,
        root_chord,
        span,
        position,
        cant_angle=0,
        radius=None,
        airfoil=None,
        name="Fins",
    ):
        """Create an elliptical fin set, storing its parameters as part of the
        aerodynamic_surfaces list. Its parameters are the axial position along
        the rocket and its derivative of the coefficient of lift in respect to
        angle of attack.

        Parameters
        ----------
        n : int
            Number of fins, from 2 to infinity.
        root_chord : int, float
            Fin root chord in meters.
        span : int, float
            Fin span in meters.
        position : int, float
            Fin set position relative to the rocket's coordinate system. By fin
            set position, understand the point belonging to the root chord which
            is highest in the rocket coordinate system (i.e. the point
            closest to the nose cone tip).

            See Also
            --------
            :ref:`add_surfaces`
        cant_angle : int, float, optional
            Fins cant angle with respect to the rocket centerline. Must be given
            in degrees.
        radius : int, float, optional
            Reference radius to calculate lift coefficient. If None, which
            is default, use rocket radius.
        airfoil : tuple, optional
            Default is null, in which case fins will be treated as flat plates.
            Otherwise, if tuple, fins will be considered as airfoils. The
            tuple's first item specifies the airfoil's lift coefficient
            by angle of attack and must be either a .csv, .txt, ndarray
            or callable. The .csv and .txt files must contain no headers
            and the first column must specify the angle of attack, while
            the second column must specify the lift coefficient. The
            ndarray should be as [(x0, y0), (x1, y1), (x2, y2), ...]
            where x0 is the angle of attack and y0 is the lift coefficient.
            If callable, it should take an angle of attack as input and
            return the lift coefficient at that angle of attack.
            The tuple's second item is the unit of the angle of attack,
            accepting either "radians" or "degrees".

        Returns
        -------
        fin_set : EllipticalFins
            Fin set object created.
        """
        radius = radius if radius is not None else self.radius
        fin_set = EllipticalFins(n, root_chord, span, radius, cant_angle, airfoil, name)
        self.add_surfaces(fin_set, position)
        return fin_set

    def add_parachute(
        self, name, cd_s, trigger, sampling_rate=100, lag=0, noise=(0, 0, 0)
    ):
        """Creates a new parachute, storing its parameters such as
        opening delay, drag coefficients and trigger function.

        Parameters
        ----------
        name : string
            Parachute name, such as drogue and main. Has no impact in
            simulation, as it is only used to display data in a more
            organized matter.
        cd_s : float
            Drag coefficient times reference area for parachute. It is
            used to compute the drag force exerted on the parachute by
            the equation F = ((1/2)*rho*V^2)*cd_s, that is, the drag
            force is the dynamic pressure computed on the parachute
            times its cd_s coefficient. Has units of area and must be
            given in squared meters.
        trigger : function, float, string
            This parameter defines the trigger condition for the parachute
            ejection system. It can be one of the following:

            - A callable function that takes three arguments:
                1. Freestream pressure in pascals.
                2. Height in meters above ground level.
                3. The state vector of the simulation, which is defined as:
                    [x, y, z, vx, vy, vz, e0, e1, e2, e3, wx, wy, wz].

            The function should return True if the parachute ejection system should
            be triggered and False otherwise.

            - A float value, representing an absolute height in meters. In this
            case, the parachute will be ejected when the rocket reaches this height
            above ground level.

            - The string "apogee," which triggers the parachute at apogee, i.e.,
            when the rocket reaches its highest point and starts descending.

            Note: The function will be called according to the sampling rate
            specified next.
        sampling_rate : float, optional
            Sampling rate in which the trigger function works. It is used to
            simulate the refresh rate of onboard sensors such as barometers.
            Default value is 100. Value must be given in hertz.
        lag : float, optional
            Time between the parachute ejection system is triggered and the
            parachute is fully opened. During this time, the simulation will
            consider the rocket as flying without a parachute. Default value
            is 0. Must be given in seconds.
        noise : tuple, list, optional
            List in the format (mean, standard deviation, time-correlation).
            The values are used to add noise to the pressure signal which is
            passed to the trigger function. Default value is (0, 0, 0). Units
            are in pascal.

        Returns
        -------
        parachute : Parachute
            Parachute  containing trigger, sampling_rate, lag, cd_s, noise
            and name. Furthermore, it stores clean_pressure_signal,
            noise_signal and noisyPressureSignal which are filled in during
            Flight simulation.
        """
        parachute = Parachute(name, cd_s, trigger, sampling_rate, lag, noise)
        self.parachutes.append(parachute)
        return self.parachutes[-1]

    def add_airbrakes(
        self,
        cd_curve,
        controller_function,
        sampling_rate,
        reference_area=None,
        name="Airbrakes",
        controller_name="Airbrakes Controller",
    ):
        """Creates a new airbrakes, storing its parameters such as
        opening delay, drag coefficients and trigger function.

        Parameters
        ----------
        cd_curve : int, float, callable, array, string, Function
            Drag coefficient as a function of deployed level and Mach number.
            If constant, it must be an int or float. If a function, it must
            take as input the deployed level and the Mach number and return
            the drag coefficient. If an array, it must be a 2D array where the
            first column is the deployed level, the second column is the Mach
            number and the third column is the drag coefficient. If a string,
            it must be the path to a .csv or .txt file containing the drag
            coefficient curve. The file must contain no headers and the first
            column must specify the deployed level, the second column must
            specify the Mach number and the third column must specify the drag
            coefficient. If a Function, it must take as input the deployed
            level and the Mach number and return the drag coefficient.
        controller_function : function, callable
            A function that takes the following arguments, in this order:

            1. Time of the simulation at the current step in seconds.
            2. The state vector of the simulation, which is defined as:

               `[x, y, z, vx, vy, vz, e0, e1, e2, e3, wx, wy, wz]`.
            3. A list containing the objects to be acted upon by the controller.
               The objects in this list are the same as the objects in the
               observed_objects list, but they can be modified by the controller.

            This function will be called during the simulation at the specified
            sampling rate. The function should evaluate and change the observed
            objects as needed. The function should return None.

            Note: The function will be called according to the sampling rate
            specified.
        sampling_rate : float
            The sampling rate of the controller function in Hertz (Hz). This
            means that the controller function will be called every
            `1/sampling_rate` seconds.
        reference_area : float, optional
            Reference area used to calculate the drag force of the airbrakes
            from the drag coefficient curve. If None, which is default, use
            rocket section area. Must be given in squared meters.
        name : string, optional
            Airbrakes name, such as drogue and main. Has no impact in
            simulation, as it is only used to display data in a more
            organized matter.
        controller_name : string, optional
            Controller name. Has no impact in simulation, as it is only used to
            display data in a more organized matter.

        Returns
        -------
        airbrakes : Airbrakes
            Airbrakes object created.
        controller : Controller
            Controller object created.
        """
        reference_area = reference_area if reference_area is not None else self.area
        airbrakes = Airbrakes(
            cd_curve=cd_curve,
            reference_area=reference_area,
            deployed_level=0,
            name=name,
        )
        # save sampling rate on airbrakes so that it is available to inside
        # controller function if needed
        airbrakes.sampling_rate = sampling_rate
        controller = Controller(
            airbrakes, controller_function, sampling_rate, controller_name
        )
        self.airbrakes.append(airbrakes)
        self.add_controllers(controller)
        return airbrakes, controller

    def set_rail_buttons(
        self, upper_button_position, lower_button_position, angular_position=45
    ):
        """Adds rail buttons to the rocket, allowing for the calculation of
        forces exerted by them when the rocket is sliding in the launch rail.
        For the simulation, only two buttons are needed, which are the two
        closest to the nozzle.

        Parameters
        ----------
        upper_button_position : int, float
            Position of the rail button furthest from the nozzle relative to
            the rocket's coordinate system, in meters.
            See :doc:`Positions and Coordinate Systems </user/positions>`
            for more information.
        lower_button_position : int, float
            Position of the rail button closest to the nozzle relative to
            the rocket's coordinate system, in meters.
            See :doc:`Positions and Coordinate Systems </user/positions>`
            for more information.
        angular_position : float, optional
            Angular position of the rail buttons in degrees measured
            as the rotation around the symmetry axis of the rocket
            relative to one of the other principal axis.
            Default value is 45 degrees, generally used in rockets with
            4 fins.

        See Also
        --------
        :ref:`add_surfaces`

        Returns
        -------
        rail_buttons : RailButtons
            RailButtons object created
        """
        buttons_distance = abs(upper_button_position - lower_button_position)
        rail_buttons = RailButtons(
            buttons_distance=buttons_distance, angular_position=angular_position
        )
        self.rail_buttons.add(rail_buttons, lower_button_position)
        return rail_buttons

    def add_cm_eccentricity(self, x, y):
        """Moves line of action of aerodynamic and thrust forces by
        equal translation amount to simulate an eccentricity in the
        position of the center of mass of the rocket relative to its
        geometrical center line.

        Parameters
        ----------
        x : float
            Distance in meters by which the CM is to be translated in
            the x direction relative to geometrical center line.
        y : float
            Distance in meters by which the CM is to be translated in
            the y direction relative to geometrical center line.

        Returns
        -------
        self : Rocket
            Object of the Rocket class.

        Notes
        -----
        Should not be used together with add_cp_eccentricity and
        add_thrust_eccentricity.
        """
        self.cp_eccentricity_x = -x
        self.cp_eccentricity_y = -y
        self.thrust_eccentricity_y = -x
        self.thrust_eccentricity_x = -y
        return self

    def add_cp_eccentricity(self, x, y):
        """Moves line of action of aerodynamic forces to simulate an
        eccentricity in the position of the center of pressure relative
        to the center of mass of the rocket.

        Parameters
        ----------
        x : float
            Distance in meters by which the CP is to be translated in
            the x direction relative to the center of mass axial line.
        y : float
            Distance in meters by which the CP is to be translated in
            the y direction relative to the center of mass axial line.

        Returns
        -------
        self : Rocket
            Object of the Rocket class.
        """
        self.cp_eccentricity_x = x
        self.cp_eccentricity_y = y
        return self

    def add_thrust_eccentricity(self, x, y):
        """Moves line of action of thrust forces to simulate a
        misalignment of the thrust vector and the center of mass.

        Parameters
        ----------
        x : float
            Distance in meters by which the line of action of the
            thrust force is to be translated in the x direction
            relative to the center of mass axial line.
        y : float
            Distance in meters by which the line of action of the
            thrust force is to be translated in the x direction
            relative to the center of mass axial line.

        Returns
        -------
        self : Rocket
            Object of the Rocket class.
        """
        self.thrust_eccentricity_y = x
        self.thrust_eccentricity_x = y
        return self

    def draw(self, vis_args=None):
        """Draws the rocket in a matplotlib figure.

        Parameters
        ----------
        vis_args : dict, optional
            Determines the visual aspects when drawing the rocket. If None,
            default values are used. Default values are:
            {
                "background": "#EEEEEE",
                "tail": "black",
                "nose": "black",
                "body": "dimgrey",
                "fins": "black",
                "motor": "black",
                "buttons": "black",
                "line_width": 2.0,
            }
            A full list of color names can be found at:
            https://matplotlib.org/stable/gallery/color/named_colors
        """
        self.plots.draw(vis_args)
        return None

    def info(self):
        """Prints out a summary of the data and graphs available about
        the Rocket.

        Returns
        -------
        None
        """
        self.prints.all()

    def all_info(self):
        """Prints out all data and graphs available about the Rocket.

        Returns
        -------
        None
        """
        self.info()
        self.plots.all()<|MERGE_RESOLUTION|>--- conflicted
+++ resolved
@@ -274,7 +274,6 @@
 
         # Parachute, Aerodynamic and Rail buttons data initialization
         self.parachutes = []
-<<<<<<< HEAD
 
         # Controllers data initialization
         self.controllers = []
@@ -283,8 +282,6 @@
         self.airbrakes = []
 
         # Aerodynamic data initialization
-=======
->>>>>>> 3d3d9822
         self.aerodynamic_surfaces = Components()
         self.rail_buttons = Components()
 
@@ -808,6 +805,7 @@
         self.evaluate_center_of_pressure()
         self.evaluate_stability_margin()
         self.evaluate_static_margin()
+        return None
 
     def add_controllers(self, controllers):
         """Adds a controller to the rocket.
