from datetime import datetime, timedelta
import bisect

import ipywidgets as widgets
import numpy as np
from scipy import stats
from matplotlib import pyplot as plt
from matplotlib.animation import FuncAnimation, PillowWriter as ImageWriter
import matplotlib.ticker as mtick
from windrose import WindAxes, WindroseAxes
import netCDF4
from cftime import num2pydate
import pytz
from timezonefinder import TimezoneFinder

from rocketpy.Function import Function


class EnvironmentAnalysis:
    """Class for analyzing the environment.

    List of ideas suggested by Logan:
        - average max/min temperature
        - record max/min temperature
        - average max wind gust
        - record max wind gust
        - plot of wind gust distribution (should be Weibull)
        - animation of who wind gust distribution evolves over average day
        - temperature progression throughout the day at some fine interval (ex: 10 min) with 1, 2, 3, sigma contours (sketch below)
        - average, 1, 2, 3 sigma wind profile from 0 - 35,000 ft AGL
        - average day wind rose
        - animation of how average wind rose evolves throughout an average day
        - animation of how wind profile evolves throughout an average day

    All items listed are relevant to either
        1. participant safety
        2. launch operations (range closure decision)
        3. rocket performance

    How does this class work?
    - The class is initialized with a start date and end date.
    - The class then parses the weather data from the start date to the end date.
    - The class then calculates the average max/min temperature, average max wind gust, and average day wind rose.
    - The class then plots the average max/min temperature, average max wind gust, and average day wind rose.
    """

    def __init__(
        self,
        start_date,
        end_date,
        latitude,
        longitude,
        elevation,
        surfaceDataFile=None,
        pressureLevelDataFile=None,
        timezone=None,
        unit_system="metric",
    ):
        """Constructor for the EnvironmentAnalysis class.

        Parameters
        ----------
        start_date : datetime.datetime
            Start date and time of the analysis. When parsing the weather data
            from the source file, only data after this date will be parsed.
        end_date : datetime.datetime
            End date and time of the analysis. When parsing the weather data
            from the source file, only data before this date will be parsed.
        latitude : float
            Latitude coordinate of the location where the analysis will be
            carried out.
        longitude : float
            Longitude coordinate of the location where the analysis will be
            carried out.
        elevation : float
            Elevation of the location where the analysis will be carried out.
        surfaceDataFile : str, optional
            Path to the netCDF file containing the surface data.
        pressureLevelDataFile : str, optional
            Path to the netCDF file containing the pressure level data.
        timezone : str, optional
            Name of the timezone to be used when displaying results. To see all
            available time zones, import pytz and run print(pytz.all_timezones).
            Default time zone is the local time zone at the latitude and
            longitude specified.
        unit_system : str, optional
            Unit system to be used when displaying results. Default is metric.
            Options are: SI, metric, imperial. Default is metric.

        Returns
        -------
        None
        """
        # Save inputs
        self.start_date = start_date
        self.end_date = end_date
        self.latitude = latitude
        self.longitude = longitude
        self.elevation = elevation
        self.surfaceDataFile = surfaceDataFile
        self.pressureLevelDataFile = pressureLevelDataFile
        self.prefered_timezone = timezone
        self.unit_system_string = unit_system

        # Manage units and timezones
        self.__init_unit_system()
        self.__init_data_parsing_units()
        self.__find_prefered_timezone()
        self.__localize_input_dates()

        # Parse data files
        self.pressureLevelDataDict = {}
        self.surfaceDataDict = {}
        self.parsePressureLevelData()
        self.parseSurfaceData()

        # Convert units
        self.convertPressureLevelData()
        self.convertSurfaceData()

        # Initialize result variables
        self.average_max_temperature = 0
        self.average_min_temperature = 0
        self.record_max_temperature = 0
        self.record_min_temperature = 0
        self.average_max_wind_gust = 0
        self.maximum_wind_gust = 0
        self.wind_gust_distribution = None
        self.average_temperature_along_day = Function(0)
        self.average_temperature_along_day_1_sigma = Function(0)
        self.average_temperature_along_day_2_sigma = Function(0)
        self.average_temperature_along_day_3_sigma = Function(0)
        self.average_wind_profile = Function(0)
        self.average_wind_profile_1_sigma = Function(0)
        self.average_wind_profile_2_sigma = Function(0)
        self.average_wind_profile_13_sigma = Function(0)
        self.average_wind_profile_at_given_hour = None

        self.max_wind_speed = None
        self.min_wind_speed = None
        self.wind_speed_per_hour = None
        self.wind_direction_per_hour = None

        # Run calculations
        # self.process_data()

    # TODO: Check implementation and use when parsing files
    def __bilinear_interpolation(self, x, y, x1, x2, y1, y2, z11, z12, z21, z22):
        """
        Bilinear interpolation.

        Source: GitHub Copilot
        """
        return (
            z11 * (x2 - x) * (y2 - y)
            + z21 * (x - x1) * (y2 - y)
            + z12 * (x2 - x) * (y - y1)
            + z22 * (x - x1) * (y - y1)
        ) / ((x2 - x1) * (y2 - y1))

    def __init_surface_dictionary(self):
        # Create dictionary of file variable names to process surface data
        self.surfaceFileDict = {
            "surface100mWindVelocityX": "v100",  # TODO: fix this to u100 when you have a good file
            "surface100mWindVelocityY": "v100",
            "surface10mWindVelocityX": "u10",
            "surface10mWindVelocityY": "v10",
            "surfaceTemperature": "t2m",
            "cloudBaseHeight": "cbh",
            "surfaceWindGust": "i10fg",
            "surfacePressure": "sp",
            "totalPrecipitation": "tp",
        }

    def __init_pressure_level_dictionary(self):
        # Create dictionary of file variable names to process pressure level data
        self.pressureLevelFileDict = {
            "geopotential": "z",
            "windVelocityX": "u",
            "windVelocityY": "v",
            "temperature": "t",
        }

    def __getNearestIndex(self, array, value):
        """Find nearest index of the given value in the array.
        Made for latitudes and longitudes, suporting arrays that range from
        -180 to 180 or from 0 to 360.

        TODO: improve docs

        Parameters
        ----------
        array : array
        value : float

        Returns
        -------
        index : int
        """
        # Create value convetion
        if np.min(array) < 0:
            # File uses range from -180 to 180, make sure value follows convetion
            value = value if value < 180 else value % 180 - 180  # Example: 190 => -170
        else:
            # File probably uses range from 0 to 360, make sure value follows convention
            value = value % 360  # Example: -10 becomes 350

        # Find index
        if array[0] < array[-1]:
            # Array is sorted correctly, find index
            # Deal with sorted array
            index = bisect.bisect(array, value)
        else:
            # Array is reversed, no big deal, just bisect reversed one and subtract length
            index = len(array) - bisect.bisect_left(array[::-1], value)

        # Apply fix
        if index == len(array) and array[index - 1] == value:
            # If value equal the last array entry, fix to avoid being considered out of grid
            index = index - 1

        return index

    def __timeNumToDateString(self, timeNum, units, calendar="gregorian"):
        """Convert time number (usually hours before a certain date) into two
        strings: one for the date (example: 2022.04.31) and one for the hour
        (example: 14). See cftime.num2date for details on units and calendar.
        Automatically converts time number from UTC to local timezone based on
        lat,lon coordinates.
        """
        dateTimeUTC = num2pydate(timeNum, units, calendar=calendar)
        dateTimeUTC = dateTimeUTC.replace(tzinfo=pytz.UTC)
        dateTime = dateTimeUTC.astimezone(self.prefered_timezone)
        dateString = f"{dateTime.year}.{dateTime.month}.{dateTime.day}"
        hourString = f"{dateTime.hour}"
        return dateString, hourString, dateTime

    def __extractSurfaceDataValue(
        self, surfaceData, variable, indices, lonArray, latArray
    ):
        """Extract value from surface data netCDF4 file. Performs bilinear
        interpolation along longitude and latitude."""

        timeIndex, lonIndex, latIndex = indices
        variableData = surfaceData[variable]

        # Get values for variable on the four nearest poins
        z11 = variableData[timeIndex, lonIndex - 1, latIndex - 1]
        z12 = variableData[timeIndex, lonIndex - 1, latIndex]
        z21 = variableData[timeIndex, lonIndex, latIndex - 1]
        z22 = variableData[timeIndex, lonIndex, latIndex]

        # Compute interpolated value on desired lat lon pair
        value = self.__bilinear_interpolation(
            x=self.longitude,
            y=self.latitude,
            x1=lonArray[lonIndex - 1],
            x2=lonArray[lonIndex],
            y1=latArray[latIndex - 1],
            y2=latArray[latIndex],
            z11=z11,
            z12=z12,
            z21=z21,
            z22=z22,
        )

        return value

    def __extractPressureLevelDataValue(
        self, pressureLevelData, variable, indices, lonArray, latArray
    ):
        """Extract value from surface data netCDF4 file. Performs bilinear
        interpolation along longitude and latitude."""

        timeIndex, lonIndex, latIndex = indices
        variableData = pressureLevelData[variable]

        # Get values for variable on the four nearest poins
        z11 = variableData[timeIndex, :, lonIndex - 1, latIndex - 1]
        z12 = variableData[timeIndex, :, lonIndex - 1, latIndex]
        z21 = variableData[timeIndex, :, lonIndex, latIndex - 1]
        z22 = variableData[timeIndex, :, lonIndex, latIndex]

        # Compute interpolated value on desired lat lon pair
        value_list_as_a_function_of_pressure_level = self.__bilinear_interpolation(
            x=self.longitude,
            y=self.latitude,
            x1=lonArray[lonIndex - 1],
            x2=lonArray[lonIndex],
            y1=latArray[latIndex - 1],
            y2=latArray[latIndex],
            z11=z11,
            z12=z12,
            z21=z21,
            z22=z22,
        )

        return value_list_as_a_function_of_pressure_level

    def __compute_height_above_sea_level(self, geopotential):
        """Compute height above sea level from geopotential.

        Source: https://en.wikipedia.org/wiki/Geopotential
        """
        R = 63781370  # Earth radius in m
        g = 9.80665  # Gravity acceleration in m/s^2
        geopotential_height = geopotential / g
        return R * geopotential_height / (R - geopotential_height)

    def __check_coordinates_inside_grid(self, lonIndex, latIndex, lonArray, latArray):
        if (
            lonIndex == 0
            or lonIndex > len(lonArray) - 1
            or latIndex == 0
            or latIndex > len(latArray) - 1
        ):
            raise ValueError(
                f"Latitude and longitude pair {(self.latitude, self.longitude)} is outside the grid available in the given file, which is defined by {(latArray[0], lonArray[0])} and {(latArray[-1], lonArray[-1])}."
            )

    def __localize_input_dates(self):
        if self.start_date.tzinfo is None:
            self.start_date = self.prefered_timezone.localize(self.start_date)
        if self.end_date.tzinfo is None:
            self.end_date = self.prefered_timezone.localize(self.end_date)

    def __find_prefered_timezone(self):
        if self.prefered_timezone is None:
            # Use local timezone based on lat lon pair
            tf = TimezoneFinder()
            self.prefered_timezone = pytz.timezone(
                tf.timezone_at(lng=self.longitude, lat=self.latitude)
            )
        elif isinstance(self.prefered_timezone, str):
            self.prefered_timezone = pytz.timezone(self.prefered_timezone)

    def __init_data_parsing_units(self):
        """Define units for pressure level and surface data parsing"""
        self.current_units = {
            "height_ASL": "m",
            "pressure": "hPa",
            "temperature": "K",
            "windDirection": "deg",
            "windHeading": "deg",
            "windSpeed": "m/s",
            "windVelocityX": "m/s",
            "windVelocityY": "m/s",
            "surface100mWindVelocityX": "m/s",
            "surface100mWindVelocityY": "m/s",
            "surface10mWindVelocityX": "m/s",
            "surface10mWindVelocityY": "m/s",
            "surfaceTemperature": "K",
            "cloudBaseHeight": "m",
            "surfaceWindGust": "m/s",
            "surfacePressure": "Pa",
            "totalPrecipitation": "m",
        }

    def __init_unit_system(self):
        """Initialize prefered units for output (SI, metric or imperial)."""
        if self.unit_system_string == "metric":
            self.unit_system = {
                "length": "km",
                "velocity": "m/s",
                "acceleration": "g",
                "mass": "kg",
                "time": "s",
                "pressure": "hPa",
                "temperature": "degC",
                "angle": "deg",
                "precipitation": "mm",
                "wind_speed": "m/s",
            }
        elif self.unit_system_string == "imperial":
            self.unit_system = {
                "length": "ft",
                "velocity": "mph",
                "acceleration": "ft/s^2",
                "mass": "lb",
                "time": "s",
                "pressure": "inHg",
                "temperature": "degF",
                "angle": "deg",
                "precipitation": "in",
                "wind_speed": "knot",
            }
        else:
            # Default to SI
            self.unit_system = {
                "length": "m",
                "velocity": "m/s",
                "acceleration": "m/s^2",
                "mass": "kg",
                "time": "s",
                "pressure": "Pa",
                "temperature": "K",
                "angle": "rad",
                "precipitation": "m",
                "wind_speed": "m/s",
            }

    def __conversion_factor(self, from_unit, to_unit):
        """Returns the conversion factor from one unit to another."""
        units_conversion_dict = {
            # Units of length. Meter "m" is the base unit.
            "mm": 1e3,
            "cm": 1e2,
            "dm": 1e1,
            "m": 1,
            "dam": 1e-1,
            "hm": 1e-2,
            "km": 1e-3,
            "ft": 1 / 0.3048,
            "in": 1 / 0.0254,
            "mi": 1 / 1609.344,
            "nmi": 1 / 1852,
            "yd": 1 / 0.9144,
            # Units of velocity. Meter per second "m/s" is the base unit.
            "m/s": 1,
            "km/h": 3.6,
            "knot": 1.9438444924406047,
            "mph": 2.2369362920544023,
            # Units of acceleration. Meter per square second "m/s^2" is the base unit.
            "m/s^2": 1,
            "g": 1 / 9.80665,
            "ft/s^2": 1 / 3.2808399,
            # Units of pressure. Pascal "Pa" is the base unit.
            "Pa": 1,
            "hPa": 1e-2,
            "kPa": 1e-3,
            "MPa": 1e-6,
            "bar": 1e-5,
            "atm": 1.01325e-5,
            "mmHg": 1 / 133.322,
            "inHg": 1 / 3386.389,
            # Units of time. Seconds "s" is the base unit.
            "s": 1,
            "min": 1 / 60,
            "h": 1 / 3600,
            "d": 1 / 86400,
            # Units of mass. Kilogram "kg" is the base unit.
            "mg": 1e-6,
            "g": 1e-3,
            "kg": 1,
            "lb": 2.20462,
            # Units of angle. Radian "rad" is the base unit.
            "rad": 1,
            "deg": 1 / 180 * np.pi,
            "grad": 1 / 200 * np.pi,
        }
        try:
            incoming_factor = units_conversion_dict[to_unit]
        except KeyError:
            raise ValueError(f"Unit {to_unit} is not supported.")
        try:
            outgoing_factor = units_conversion_dict[from_unit]
        except KeyError:
            raise ValueError(f"Unit {from_unit} is not supported.")

        return incoming_factor / outgoing_factor

    def __convert_units_Functions(self, variable, from_unit, to_unit, axis=1):
        """See EnvironmentAnalysis.__convert_units() for documentation."""
        # Perform conversion, take special care with temperatures
        variable_source = variable.source
        if from_unit in ["K", "degC", "degF"]:
            variable_source[:, axis] = self.__convert_temperature(
                variable_source[:, axis], from_unit, to_unit
            )
        else:
            conversion_factor = self.__conversion_factor(from_unit, to_unit)
            variable_source[:, axis] *= conversion_factor
        # Rename axis labels
        if axis == 0:
            variable.__inputs__[0] = variable.__inputs__[0].replace(from_unit, to_unit)
        elif axis == 1:
            variable.__outputs__[0] = variable.__inputs__[0].replace(from_unit, to_unit)
        # Create new Function instance with converted data
        return Function(
            source=variable_source,
            inputs=variable.__inputs__,
            outputs=variable.__outputs__,
            interpolation=variable.__interpolation__,
            extrapolation=variable.__extrapolation__,
        )

    def __convert_temperature(self, variable, from_unit, to_unit):
        """See EnvironmentAnalysis.__convert_units() for documentation."""
        if from_unit == to_unit:
            return variable
        if from_unit == "K" and to_unit == "degC":
            return variable - 273.15
        if from_unit == "K" and to_unit == "degF":
            return (variable - 273.15) * 9 / 5 + 32
        if from_unit == "degC" and to_unit == "K":
            return variable + 273.15
        if from_unit == "degC" and to_unit == "degF":
            return variable * 9 / 5 + 32
        if from_unit == "degF" and to_unit == "K":
            return (variable - 32) * 5 / 9 + 273.15
        if from_unit == "degF" and to_unit == "degC":
            return (variable - 32) * 5 / 9
        # Conversion not supported then...
        raise ValueError(
            f"Temperature conversion from {from_unit} to {to_unit} is not supported."
        )

    def __convert_units(self, variable, from_unit, to_unit, axis=1):
        """Convert units of variable to preferred units.

        Parameters
        ----------
        variable : int, float, numpy.array, Function
            Variable to be converted. If Function, specify axis that should
            be converted.
        from_unit : string
            Unit of incoming data.
        to_unit : string
            Unit of returned data.
        axis : int, optional
            Axis that should be converted. 0 for x axis, 1 for y axis.
            Only applies if variable is an instance of the Function class.
            Default is 1, for the y axis.

        Returns
        -------
        variable : int, float, numpy.array, Function
            Variable converted from "from_unit" to "to_unit".
        """
        if isinstance(variable, Function):
            # Handle Function class
            return self.__convert_units_Functions(variable, from_unit, to_unit, axis=1)
        else:
            # Handle ints, floats, np.arrays
            if from_unit in ["K", "degC", "degF"]:
                return self.__convert_temperature(variable, from_unit, to_unit)
            else:
                return variable * self.__conversion_factor(from_unit, to_unit)

    # TODO: Needs tests
    def set_unit_system(self, unit_system="metric"):
        self.unit_system_string = unit_system
        self.__init_unit_system()
        self.convertPressureLevelData()
        self.convertSurfaceData()

    @staticmethod
    def _find_two_closest_integer_factors(number):
        """Find the two closest integer factors of a number.

        Parameters
        ----------
        number: int

        Returns
        -------
        list[int]
        """
        number_sqrt = number**0.5
        if isinstance(number_sqrt, int):
            return number_sqrt, number_sqrt
        else:
            guess = int(number_sqrt)
            while True:
                if number % guess == 0:
                    return guess, number // guess
                else:
                    guess -= 1

    # TODO: Needs tests
    def parsePressureLevelData(self):
        """
        Parse pressure level data from a weather file.

        Sources of information:
        - https://cds.climate.copernicus.eu/cdsapp#!/dataset/reanalysis-era5-single-levels-preliminary-back-extension?tab=overview
        -

        Must get the following variables from a ERA5 file:
        - Geopotential
        - U-component of wind
        - V-component of wind
        - Temperature

        Must compute the following for each date and hour available in the dataset:
        - pressure = Function(..., inputs="Height Above Sea Level (m)", outputs="Pressure (Pa)")
        - temperature = Function(..., inputs="Height Above Sea Level (m)", outputs="Temperature (K)")
        - windDirection = Function(..., inputs="Height Above Sea Level (m)", outputs="Wind Direction (Deg True)")
        - windHeading = Function(..., inputs="Height Above Sea Level (m)", outputs="Wind Heading (Deg True)")
        - windSpeed = Function(..., inputs="Height Above Sea Level (m)", outputs="Wind Speed (m/s)")
        - windVelocityX = Function(..., inputs="Height Above Sea Level (m)", outputs="Wind Velocity X (m/s)")
        - windVelocityY = Function(..., inputs="Height Above Sea Level (m)", outputs="Wind Velocity Y (m/s)")

        Return a dictionary with all the computed data with the following structure:
        pressureLevelDataDict: {
            "date" : {
                "hour": {
                    "data": ...,
                    "data": ...
                },
                "hour": {
                    "data": ...,
                    "data": ...
                }
            },
            "date" : {
                "hour": {
                    "data": ...,
                    "data": ...
                },
                "hour": {
                    "data": ...,
                    "data": ...
                }
            }
        }
        """
        # Setup dictionary used to read weather file
        self.__init_pressure_level_dictionary()
        # Read weather file
        pressureLevelData = netCDF4.Dataset(self.pressureLevelDataFile)

        # Get time, pressure levels, latitude and longitude data from file
        timeNumArray = pressureLevelData.variables["time"]
        pressureLevelArray = pressureLevelData.variables["level"]
        lonArray = pressureLevelData.variables["longitude"]
        latArray = pressureLevelData.variables["latitude"]

        # Find index needed for latitude and longitude for specified location
        lonIndex = self.__getNearestIndex(lonArray, self.longitude)
        latIndex = self.__getNearestIndex(latArray, self.latitude)

        # Can't handle lat and lon out of grid
        self.__check_coordinates_inside_grid(lonIndex, latIndex, lonArray, latArray)

        # Loop through time and save all values
        for timeIndex, timeNum in enumerate(timeNumArray):

            dateString, hourString, dateTime = self.__timeNumToDateString(
                timeNum, timeNumArray.units, calendar="gregorian"
            )

            # Check if date is within analysis range
            if not (self.start_date <= dateTime < self.end_date):
                continue

            # Make sure keys exist
            if dateString not in self.pressureLevelDataDict:
                self.pressureLevelDataDict[dateString] = {}
            if hourString not in self.pressureLevelDataDict[dateString]:
                self.pressureLevelDataDict[dateString][hourString] = {}

            # Extract data from weather file
            indices = (timeIndex, lonIndex, latIndex)

            # Retrieve geopotential first and compute altitudes
            geopotentialArray = self.__extractPressureLevelDataValue(
                pressureLevelData,
                self.pressureLevelFileDict["geopotential"],
                indices,
                lonArray,
                latArray,
            )
            heightAboveSeaLevelArray = self.__compute_height_above_sea_level(
                geopotentialArray
            )

            # Loop through wind components and temperature, get value and convert to Function
            for key, value in self.pressureLevelFileDict.items():
                valueArray = self.__extractPressureLevelDataValue(
                    pressureLevelData, value, indices, lonArray, latArray
                )
                variablePointsArray = np.array([heightAboveSeaLevelArray, valueArray]).T
                variableFunction = Function(
                    variablePointsArray,
                    inputs="Height Above Sea Level (m)",
                    outputs=key,
                )
                self.pressureLevelDataDict[dateString][hourString][
                    key
                ] = variableFunction

            # Create function for pressure levels
            pressurePointsArray = np.array(
                [heightAboveSeaLevelArray, pressureLevelArray]
            ).T
            pressureFunction = Function(
                pressurePointsArray,
                inputs="Height Above Sea Level (m)",
                outputs="Pressure (Pa)",
            )
            self.pressureLevelDataDict[dateString][hourString][
                "pressure"
            ] = pressureFunction

            # Create function for wind speed levels
            windVelocityXArray = self.__extractPressureLevelDataValue(
                pressureLevelData,
                self.pressureLevelFileDict["windVelocityX"],
                indices,
                lonArray,
                latArray,
            )
            windVelocityYArray = self.__extractPressureLevelDataValue(
                pressureLevelData,
                self.pressureLevelFileDict["windVelocityY"],
                indices,
                lonArray,
                latArray,
            )
            windSpeedArray = np.sqrt(
                np.square(windVelocityXArray) + np.square(windVelocityYArray)
            )

            windSpeedPointsArray = np.array(
                [heightAboveSeaLevelArray, windSpeedArray]
            ).T
            windSpeedFunction = Function(
                windSpeedPointsArray,
                inputs="Height Above Sea Level (m)",
                outputs="Wind Speed (m/s)",
            )
            self.pressureLevelDataDict[dateString][hourString][
                "windSpeed"
            ] = windSpeedFunction

            # Create function for wind heading levels
            windHeadingArray = (
                np.arctan2(windVelocityXArray, windVelocityYArray) * (180 / np.pi) % 360
            )

            windHeadingPointsArray = np.array(
                [heightAboveSeaLevelArray, windHeadingArray]
            ).T
            windHeadingFunction = Function(
                windHeadingPointsArray,
                inputs="Height Above Sea Level (m)",
                outputs="Wind Heading (Deg True)",
            )
            self.pressureLevelDataDict[dateString][hourString][
                "windHeading"
            ] = windHeadingFunction

            # Create function for wind direction levels
            windDirectionArray = (windHeadingArray - 180) % 360
            windDirectionPointsArray = np.array(
                [heightAboveSeaLevelArray, windDirectionArray]
            ).T
            windDirectionFunction = Function(
                windDirectionPointsArray,
                inputs="Height Above Sea Level (m)",
                outputs="Wind Direction (Deg True)",
            )
            self.pressureLevelDataDict[dateString][hourString][
                "windDirection"
            ] = windDirectionFunction

        return self.pressureLevelDataDict

    # TODO: Needs tests
    def parseSurfaceData(self):
        """
        Parse surface data from a weather file.
        Currently only supports files from ECMWF.

        Must get the following variables:
        - 2m temperature: surfaceTemperature = float
        - Surface pressure: surfacePressure = float
        - 10m u-component of wind: surface10mWindVelocityX = float
        - 10m v-component of wind: surface10mWindVelocityY = float
        - 100m u-component of wind: surface100mWindVelocityX = float
        - 100m V-component of wind: surface100mWindVelocityY = float
        - Instantaneous 10m wind gust: surfaceWindGust = float
        - Total precipitation: totalPrecipitation = float
        - Cloud base height: cloudBaseHeight = float

        Return a dictionary with all the computed data with the following structure:
        surfaceDataDict: {
            "date" : {
                "hour": {
                    "data": ...,
                    ...
                },
                ...
            },
            ...
        }
        """
        # Setup dictionary used to read weather file
        self.__init_surface_dictionary()

        # Read weather file
        surfaceData = netCDF4.Dataset(self.surfaceDataFile)

        # Get time, latitude and longitude data from file
        timeNumArray = surfaceData.variables["time"]
        lonArray = surfaceData.variables["longitude"]
        latArray = surfaceData.variables["latitude"]

        # Find index needed for latitude and longitude for specified location
        lonIndex = self.__getNearestIndex(lonArray, self.longitude)
        latIndex = self.__getNearestIndex(latArray, self.latitude)

        # Can't handle lat and lon out of grid
        self.__check_coordinates_inside_grid(lonIndex, latIndex, lonArray, latArray)

        # Loop through time and save all values
        for timeIndex, timeNum in enumerate(timeNumArray):

            dateString, hourString, dateTime = self.__timeNumToDateString(
                timeNum, timeNumArray.units, calendar="gregorian"
            )

            # Check if date is within analysis range
            if not (self.start_date <= dateTime < self.end_date):
                continue

            # Make sure keys exist
            if dateString not in self.surfaceDataDict:
                self.surfaceDataDict[dateString] = {}
            if hourString not in self.surfaceDataDict[dateString]:
                self.surfaceDataDict[dateString][hourString] = {}

            # Extract data from weather file
            indices = (timeIndex, lonIndex, latIndex)
            for key, value in self.surfaceFileDict.items():
                self.surfaceDataDict[dateString][hourString][
                    key
                ] = self.__extractSurfaceDataValue(
                    surfaceData, value, indices, lonArray, latArray
                )

        return self.surfaceDataDict

    # TODO: Needs tests
    def convertPressureLevelData(self):
        """Convert pressure level data to desired unit system."""
        # Create conversion dict (key: to_unit)
        conversion_dict = {
            "pressure": self.unit_system["pressure"],
            "temperature": self.unit_system["temperature"],
            "windDirection": self.unit_system["angle"],
            "windHeading": self.unit_system["angle"],
            "windSpeed": self.unit_system["wind_speed"],
            "windVelocityX": self.unit_system["wind_speed"],
            "windVelocityY": self.unit_system["wind_speed"],
        }
        # Loop through dates
        for date in self.pressureLevelDataDict:
            for hour in self.pressureLevelDataDict[date]:
                for key, value in self.pressureLevelDataDict[date][hour].items():
                    # Skip geopotential x asl
                    if key not in conversion_dict:
                        continue
                    # Convert x axis
                    variable = self.__convert_units(
                        variable=value,
                        from_unit=self.current_units["height_ASL"],
                        to_unit=self.unit_system["length"],
                        axis=0,
                    )
                    # Update current units
                    self.current_units["height_ASL"] = self.unit_system["length"]
                    # Convert y axis
                    variable = self.__convert_units(
                        variable=value,
                        from_unit=self.current_units[key],
                        to_unit=conversion_dict[key],
                        axis=1,
                    )
                    # Update current units
                    self.current_units[key] = conversion_dict[key]
                    # Save converted Function
                    self.pressureLevelDataDict[date][hour][key] = variable

    # TODO: Needs tests
    def convertSurfaceData(self):
        """Convert surface data to desired unit system."""
        # Create conversion dict (key: from_unit, to_unit)
        conversion_dict = {
            "surface100mWindVelocityX": self.unit_system["wind_speed"],
            "surface100mWindVelocityY": self.unit_system["wind_speed"],
            "surface10mWindVelocityX": self.unit_system["wind_speed"],
            "surface10mWindVelocityY": self.unit_system["wind_speed"],
            "surfaceTemperature": self.unit_system["temperature"],
            "cloudBaseHeight": self.unit_system["length"],
            "surfaceWindGust": self.unit_system["wind_speed"],
            "surfacePressure": self.unit_system["pressure"],
            "totalPrecipitation": self.unit_system["precipitation"],
        }
        # Loop through dates
        for date in self.surfaceDataDict:
            for hour in self.surfaceDataDict[date]:
                for key, value in self.surfaceDataDict[date][hour].items():
                    variable = self.__convert_units(
                        variable=value,
                        from_unit=self.current_units[key],
                        to_unit=conversion_dict[key],
                    )
                    self.surfaceDataDict[date][hour][key] = variable
                    # Update current units
                    self.current_units[key] = conversion_dict[key]

    # Calculations
    def process_data(self):
        self.calculate_average_max_temperature()
        self.calculate_average_min_temperature()
        self.calculate_record_max_temperature()
        self.calculate_record_min_temperature()
        self.calculate_average_max_wind_gust()
        self.calculate_maximum_wind_gust()
        self.calculate_wind_gust_distribution()
        self.calculate_average_temperature_along_day()
        self.calculate_average_wind_profile()
        self.calculate_average_day_wind_rose()

    # TODO: Create tests
    def calculate_average_max_temperature(self):
        self.max_temperature_list = [
            np.max([dayDict[hour]["surfaceTemperature"] for hour in dayDict.keys()])
            for dayDict in self.surfaceDataDict.values()
        ]
        self.average_max_temperature = np.average(self.max_temperature_list)
        return self.average_max_temperature

    # TODO: Create tests
    def calculate_average_min_temperature(self):
        self.min_temperature_list = [
            np.min([dayDict[hour]["surfaceTemperature"] for hour in dayDict.keys()])
            for dayDict in self.surfaceDataDict.values()
        ]
        self.average_min_temperature = np.average(self.min_temperature_list)
        return self.average_min_temperature

    # TODO: Create tests
    def calculate_record_max_temperature(self):
        self.temperature_list = [
            dayDict[hour]["surfaceTemperature"]
            for dayDict in self.surfaceDataDict.values()
            for hour in dayDict.keys()
        ]
        self.record_max_temperature = np.max(self.temperature_list)
        return self.record_max_temperature

    # TODO: Create tests
    def calculate_record_min_temperature(self):
        self.temperature_list = [
            dayDict[hour]["surfaceTemperature"]
            for dayDict in self.surfaceDataDict.values()
            for hour in dayDict.keys()
        ]
        self.record_min_temperature = np.min(self.temperature_list)
        return self.record_min_temperature

    # TODO: Create tests
    def calculate_average_max_wind_gust(self):
        self.max_wind_gust_list = [
            np.max([dayDict[hour]["surfaceWindGust"] for hour in dayDict.keys()])
            for dayDict in self.surfaceDataDict.values()
        ]
        self.average_max_wind_gust = np.average(self.max_wind_gust_list)
        return self.average_max_wind_gust

    # TODO: Create tests
    def calculate_maximum_wind_gust(self):
        self.wind_gust_list = [
            dayDict[hour]["surfaceWindGust"]
            for dayDict in self.surfaceDataDict.values()
            for hour in dayDict.keys()
        ]
        self.max_wind_gust = np.max(self.wind_gust_list)
        return self.max_wind_gust

    # TODO: Create tests
    def plot_wind_gust_distribution(self):
        """Get all values of wind gust speed (for every date and hour available)
        and plot a single distribution. Expected result is a Weibull distribution.
        """
        self.wind_gust_list = [
            dayDict[hour]["surfaceWindGust"]
            for dayDict in self.surfaceDataDict.values()
            for hour in dayDict.keys()
        ]
        plt.figure()
        # Plot histogram
        plt.hist(
            self.wind_gust_list,
            bins=int(len(self.wind_gust_list) ** 0.5),
            density=True,
            histtype="stepfilled",
            alpha=0.2,
            label="Wind Gust Speed Distribution",
        )

        # Plot weibull distribution
        c, loc, scale = stats.weibull_min.fit(self.wind_gust_list)
        x = np.linspace(0, np.max(self.wind_gust_list), 100)
        plt.plot(
            x,
            stats.weibull_min.pdf(x, c, loc, scale),
            "r-",
            linewidth=2,
            label="Weibull Distribution",
        )

        # Label plot
        plt.ylabel("Probability")
        plt.xlabel(f"Wind gust speed ({self.unit_system['wind_speed']})")
        plt.title("Wind Gust Speed Distribution")
        plt.legend()
        plt.show()

        return None

    # TODO: Implement
    def calculate_average_temperature_along_day(self):
        """temperature progression throughout the day at some fine interval (ex: 2 hours) with 1, 2, 3, sigma contours"""
        ...

    # TODO: Create tests
    def plot_average_wind_speed_profile(self, max_altitude=10000):
        """Average wind speed for all datetimes available."""
        min_altitude = self.elevation
        altitude_list = np.linspace(min_altitude, max_altitude, 100)
        wind_speed_profiles = [
            dayDict[hour]["windSpeed"](altitude_list)
            for dayDict in self.pressureLevelDataDict.values()
            for hour in dayDict.keys()
        ]
        self.average_wind_speed_profile = np.mean(wind_speed_profiles, axis=0)
        # Plot
        plt.figure()
        plt.plot(self.average_wind_speed_profile, altitude_list, "r", label="$\\mu$")
        plt.plot(
            np.percentile(wind_speed_profiles, 50 - 34.1, axis=0),
            altitude_list,
            "b--",
            alpha=1,
            label="$\\mu \\pm \\sigma$",
        )
        plt.plot(
            np.percentile(wind_speed_profiles, 50 + 34.1, axis=0),
            altitude_list,
            "b--",
            alpha=1,
        )
        plt.plot(
            np.percentile(wind_speed_profiles, 50 - 47.4, axis=0),
            altitude_list,
            "b--",
            alpha=0.5,
            label="$\\mu \\pm 2\\sigma$",
        )
        plt.plot(
            np.percentile(wind_speed_profiles, 50 + 47.7, axis=0),
            altitude_list,
            "b--",
            alpha=0.5,
        )
        # plt.plot(np.percentile(wind_speed_profiles, 50-49.8, axis=0, method='weibull'), altitude_list, 'b--', alpha=0.25)
        # plt.plot(np.percentile(wind_speed_profiles, 50+49.8, axis=0, method='weibull'), altitude_list, 'b--', alpha=0.25)
        for wind_speed_profile in wind_speed_profiles:
            plt.plot(wind_speed_profile, altitude_list, "gray", alpha=0.01)
        plt.ylim(min_altitude, max_altitude)
        plt.xlabel(f"Wind speed ({self.unit_system['wind_speed']})")
        plt.ylabel(f"Altitude ({self.unit_system['length']})")
        plt.title("Average Wind Speed Profile")
        plt.legend()
        plt.show()

    def process_wind_speed_and_direction_data_for_average_day(self):
        """Process the wind_speed and wind_direction data to generate lists of all the wind_speeds recorded
        for a following hour of the day and also the wind direction. Also calculates the greater and the smallest
        wind_speed recorded

        Returns
        -------
        None
        """
        max_wind_speed = float("-inf")
        min_wind_speed = float("inf")

        days = list(self.surfaceDataDict.keys())
        hours = list(self.surfaceDataDict[days[0]].keys())

        windSpeed = {}
        windDir = {}

        for hour in hours:
            windSpeed[hour] = []
            windDir[hour] = []
            for day in days:
                try:
                    hour_wind_speed = self.pressureLevelDataDict[day][hour][
                        "windSpeed"
                    ](self.elevation)

                    max_wind_speed = (
                        hour_wind_speed
                        if hour_wind_speed > max_wind_speed
                        else max_wind_speed
                    )
                    min_wind_speed = (
                        hour_wind_speed
                        if hour_wind_speed < min_wind_speed
                        else min_wind_speed
                    )

                    windSpeed[hour].append(hour_wind_speed)
                    windDir[hour].append(
                        self.pressureLevelDataDict[day][hour]["windDirection"](
                            self.elevation
                        )
                    )
                except KeyError:
                    # Not all days have all hours stored, that is fine
                    pass

        self.max_wind_speed = max_wind_speed
        self.min_wind_speed = min_wind_speed
        self.wind_speed_per_hour = windSpeed
        self.wind_direction_per_hour = windDir

    @staticmethod
    def plot_wind_rose(
        wind_direction, wind_speed, bins=None, title=None, fig=None, rect=None
    ):
        """Plot a windrose given the data.

        Parameters
        ----------
        wind_direction: list[float]
        wind_speed: list[float]
        bins: 1D array or integer, optional
            number of bins, or a sequence of bins variable. If not set, bins=6,
            then bins=linspace(min(var), max(var), 6)
        title: str, optional
            Title of the plot
        fig: matplotlib.pyplot.figure, optional

        Returns
        -------
        WindroseAxes
        """
        ax = WindroseAxes.from_ax(fig=fig, rect=rect)
        ax.bar(
            wind_direction,
            wind_speed,
            bins=bins,
            normed=True,
            opening=0.8,
            edgecolor="white",
        )
        ax.set_title(title)
        ax.set_legend()
        # Format the ticks (only integers, as percentage, at most 3 intervals)
        ax.yaxis.set_major_locator(
            mtick.MaxNLocator(integer=True, nbins=3, prune="lower")
        )
        ax.yaxis.set_major_formatter(mtick.PercentFormatter(decimals=0))
        return ax

    def plot_average_day_wind_rose_specific_hour(self, hour, fig=None):
        """Plot a specific hour of the average windrose

        Parameters
        ----------
        hour: int
        fig: matplotlib.pyplot.figure

        Returns
        -------
        None
        """
        hour = str(hour)
        self.plot_wind_rose(
            self.wind_direction_per_hour[hour],
            self.wind_speed_per_hour[hour],
            bins=np.linspace(self.min_wind_speed, self.max_wind_speed, 6),
            title=f"Windrose of an average day. Hour {float(hour):05.2f}".replace(
                ".", ":"
            ),
            fig=fig,
        )
        plt.show()

    # TODO: Create tests
    def plot_average_day_wind_rose_all_hours(self):
        """Plot windroses for all hours of a day, in a grid like plot."""
        # Get days and hours
        days = list(self.surfaceDataDict.keys())
        hours = list(self.surfaceDataDict[days[0]].keys())

        # Make sure necessary data has been calculated
        if not all(
            [
                self.max_wind_speed,
                self.min_wind_speed,
                self.wind_speed_per_hour,
                self.wind_direction_per_hour,
            ]
        ):
            self.process_wind_speed_and_direction_data_for_average_day()

        # Figure settings
        windrose_side = 3  # inches
        vertical_padding_top = 1  # inches
        plot_padding = 0.18  # percentage
        nrows, ncols = self._find_two_closest_integer_factors(len(hours))
        vertical_plot_area_percentage = (
            nrows * windrose_side / (nrows * windrose_side + vertical_padding_top)
        )

        # Create figure
        fig = plt.figure()
        fig.set_size_inches(
            ncols * windrose_side, nrows * windrose_side + vertical_padding_top
        )
        bins = np.linspace(self.min_wind_speed, self.max_wind_speed, 6)
        width = (1 - 2 * plot_padding) * 1 / ncols
        height = vertical_plot_area_percentage * (1 - 2 * plot_padding) * 1 / nrows

        for k, hour in enumerate(hours):
            i, j = len(hours) // nrows - k // ncols, k % ncols  # Row count bottom up
            left = j * 1 / ncols + plot_padding / ncols
            bottom = vertical_plot_area_percentage * (
                (i - 2) / nrows + plot_padding / nrows
            )

            ax = self.plot_wind_rose(
                self.wind_direction_per_hour[hour],
                self.wind_speed_per_hour[hour],
                bins=bins,
                title=f"{float(hour):05.2f}".replace(".", ":"),
                fig=fig,
                rect=[left, bottom, width, height],
            )
            if k == 0:
                ax.legend(
                    loc="upper center",
                    bbox_to_anchor=(ncols / 2 + 0.8, 1.5),  # 0.8 i a magic number
                    fancybox=True,
                    shadow=True,
                    ncol=6,
                )
            else:
                ax.legend().set_visible(False)
            fig.add_axes(ax)

        fig.suptitle("Wind Roses", fontsize=20, x=0.5, y=1)
        plt.show()

    def animate_average_wind_rose(self, figsize=(8, 8), filename="wind_rose.gif"):
        """Animates the wind_rose of an average day. The inputs of a wind_rose are the location of the
        place where we want to analyse, (x,y,z). The data is ensembled by hour, which means, the windrose
        of a specific hour is generated by bringing together the data of all of the days available for that
        specific hour. It's possible to change the size of the gif using the parameter figsize, which is the
        height and width in inches.

        Parameters
        ----------
        figsize : array

        Returns
        -------
        Image : ipywidgets.widgets.widget_media.Image
        """
        days = list(self.surfaceDataDict.keys())
        hours = list(self.surfaceDataDict[days[0]].keys())

        if not all(
            [
                self.max_wind_speed,
                self.min_wind_speed,
                self.wind_speed_per_hour,
                self.wind_direction_per_hour,
            ]
        ):
            self.process_wind_speed_and_direction_data_for_average_day()

        metadata = dict(
            title="windrose",
            artist="windrose",
            comment="""Made with windrose
                http://www.github.com/scls19fr/windrose""",
        )
        writer = ImageWriter(fps=1, metadata=metadata)
        fig = plt.figure(facecolor="w", edgecolor="w", figsize=figsize)
        with writer.saving(fig, filename, 100):
            for hour in hours:
                self.plot_wind_rose(
                    self.wind_direction_per_hour[hour],
                    self.wind_speed_per_hour[hour],
                    bins=np.linspace(self.min_wind_speed, self.max_wind_speed, 6),
                    title=f"Windrose of an average day. Hour {float(hour):05.2f}".replace(
                        ".", ":"
                    ),
                    fig=fig,
                )
                writer.grab_frame()
                plt.clf()

        with open(filename, "rb") as file:
            image = file.read()

        fig_width, fig_height = plt.gcf().get_size_inches() * fig.dpi
        return widgets.Image(
            value=image,
            format="gif",
            width=fig_width,
            height=fig_height,
        )

    # TODO: Implement
    def animate_wind_gust_distribution_over_average_day(self):
        """Animation of how the wind gust distribution varies throughout the day."""
        ...

    # TODO: Create test
    def process_wind_profile_over_average_day(self, max_altitude=10000):
        """Compute the average wind profile for each avaliable hour of a day, over all
        days in the dataset."""
        altitude_list = np.linspace(self.elevation, max_altitude, 100)
        average_wind_profile_at_given_hour = {}
        hours = list(self.pressureLevelDataDict.values())[0].keys()
        for hour in hours:
            wind_speed_values_for_this_hour = []
            for dayDict in self.pressureLevelDataDict.values():
                try:
                    wind_speed_values_for_this_hour += [
                        dayDict[hour]["windSpeed"](altitude_list)
                    ]
                except KeyError:
                    # Some day does not have data for the desired hour
                    # No need to worry, just average over the other days
                    pass
            average_wind_profile_at_given_hour[hour] = [
                np.mean(wind_speed_values_for_this_hour, axis=0),
                altitude_list,
            ]
        self.average_wind_profile_at_given_hour = average_wind_profile_at_given_hour

    # TODO: Create test
    def plot_wind_profile_over_average_day(self, max_altitude=10000):
        """Creates a grid of plots with the wind profile over the average day."""
        # Check if needed data has already been computed
        if self.average_wind_profile_at_given_hour is None:
            self.process_wind_profile_over_average_day(max_altitude)

        # Create grid of plots for each hour
        hours = list(list(self.pressureLevelDataDict.values())[0].keys())
        nrows, ncols = self._find_two_closest_integer_factors(len(hours))
        fig = plt.figure(figsize=(ncols * 2, nrows * 2.2))
        gs = fig.add_gridspec(nrows, ncols, hspace=0, wspace=0, left=0.12)
        axs = gs.subplots(sharex=True, sharey=True)
        x_min, x_max, y_min, y_max = 0, 0, self.elevation, 0
        for (i, j) in [(i, j) for i in range(nrows) for j in range(ncols)]:
            hour = hours[i * ncols + j]
            ax = axs[i, j]
            ax.plot(*self.average_wind_profile_at_given_hour[hour], "r-")
            ax.set_title(f"{float(hour):05.2f}".replace(".", ":"), y=0.8)
            ax.autoscale(enable=True, axis="y", tight=True)
            current_x_max = ax.get_xlim()[1]
            current_y_max = ax.get_ylim()[1]
            x_max = current_x_max if current_x_max > x_max else x_max
            y_max = current_y_max if current_y_max > y_max else y_max
            ax.label_outer()
            ax.grid()
        # Set x and y limits for the last axis. Since axes are shared, set to all
        ax.set_xlim(x_min, x_max)
        ax.set_ylim(y_min, y_max)
        ax.xaxis.set_major_locator(
            mtick.MaxNLocator(integer=True, nbins=5, prune="lower")
        )
        ax.yaxis.set_major_locator(
            mtick.MaxNLocator(integer=True, nbins=4, prune="lower")
        )
        # Set title and axis labels for entire figure
        fig.suptitle("Average Wind Profile")
        fig.supxlabel("Wind speed (m/s)")
        fig.supylabel("Altitude ASL (m)")
        plt.show()

    # TODO: Create tests
    def animate_wind_profile_over_average_day(self, max_altitude=10000):
        """Animation of how wind profile evolves throughout an average day."""
        # Check if needed data has already been computed
        if self.average_wind_profile_at_given_hour is None:
            self.process_wind_profile_over_average_day(max_altitude)

        # Create animation
        fig, ax = plt.subplots()
        # Initialize animation artists: curve and hour text
        (ln,) = plt.plot([], [], "r-")
        tx = plt.text(
            x=0.95,
            y=0.95,
            s="",
            verticalalignment="top",
            horizontalalignment="right",
            transform=ax.transAxes,
            fontsize=24,
        )
        # Define function to initialize animation
        def init():
            ax.set_xlim(0, 25)
<<<<<<< HEAD
            ax.set_ylim(altitude_list[0], altitude_list[-1])
            ax.set_xlabel(f"Wind Speed ({self.unit_system['wind_speed']})")
            ax.set_ylabel(f"Altitude ({self.unit_system['length']})")
=======
            ax.set_ylim(self.elevation, max_altitude)
            ax.set_xlabel("Wind Speed (m/s)")
            ax.set_ylabel("Altitude (m)")
>>>>>>> 2bffd6eb
            ax.set_title("Average Wind Profile")
            ax.grid(True)
            return ln, tx

        # Define function which sets each animation frame
        def update(frame):
            xdata = frame[1][0]
            ydata = frame[1][1]
            ln.set_data(xdata, ydata)
            tx.set_text(f"{float(frame[0]):05.2f}".replace(".", ":"))
            return ln, tx

        animation = FuncAnimation(
            fig,
            update,
            frames=self.average_wind_profile_at_given_hour.items(),
            interval=1000,
            init_func=init,
            blit=True,
        )
        plt.show()

    # Others
    # TODO: Addapt to new data format
    def wind_profile(self):
        windSpeed = []
        for idx in range(0, len(self.environments)):
            windSpeed.extend(self.environments[idx].windSpeed.source[:, 1])
        ax = WindAxes.from_ax()
        ax.pdf(windSpeed, Nbins=20)
        plt.show()

    def allInfo(self):
        print("Gust Information")
        print(
            f"Global Maximum wind gust: {self.maximum_wind_gust} {self.unit_system['wind_speed']}"
        )
        print(
            f"Average maximum wind gust: {self.average_max_wind_gust} {self.unit_system['wind_speed']}"
        )
        print("Temeprature Information")
        print(
            f"Global Maximum temperature: {self.record_max_temperature} {self.unit_system['temperature']}"
        )
        print(
            f"Global Minimum temperature: {self.record_min_temperature} {self.unit_system['temperature']}"
        )
        print(
            f"Average minimum temperture: {self.average_min_temperature} {self.unit_system['temperature']}"
        )
        print(
            f"Average maximum temperature: {self.average_max_temperature} {self.unit_system['temperature']}"
        )<|MERGE_RESOLUTION|>--- conflicted
+++ resolved
@@ -1404,15 +1404,9 @@
         # Define function to initialize animation
         def init():
             ax.set_xlim(0, 25)
-<<<<<<< HEAD
             ax.set_ylim(altitude_list[0], altitude_list[-1])
             ax.set_xlabel(f"Wind Speed ({self.unit_system['wind_speed']})")
             ax.set_ylabel(f"Altitude ({self.unit_system['length']})")
-=======
-            ax.set_ylim(self.elevation, max_altitude)
-            ax.set_xlabel("Wind Speed (m/s)")
-            ax.set_ylabel("Altitude (m)")
->>>>>>> 2bffd6eb
             ax.set_title("Average Wind Profile")
             ax.grid(True)
             return ln, tx
